#!/usr/bin/env python

# Copyright 2024 The HuggingFace Inc. team. All rights reserved.
#
# Licensed under the Apache License, Version 2.0 (the "License");
# you may not use this file except in compliance with the License.
# You may obtain a copy of the License at
#
#     http://www.apache.org/licenses/LICENSE-2.0
#
# Unless required by applicable law or agreed to in writing, software
# distributed under the License is distributed on an "AS IS" BASIS,
# WITHOUT WARRANTIES OR CONDITIONS OF ANY KIND, either express or implied.
# See the License for the specific language governing permissions and
# limitations under the License.


from torch.optim import Optimizer
from torch.optim.lr_scheduler import LRScheduler

from lerobot.common.policies.pretrained import PreTrainedPolicy
from lerobot.configs.train import TrainPipelineConfig
from lerobot.common.optim.optimizers import AdamWConfig


def make_optimizer_and_scheduler(
    cfg: TrainPipelineConfig, policy: PreTrainedPolicy
) -> tuple[Optimizer, LRScheduler | None]:
    """Generates the optimizer and scheduler based on configs.

    Args:
        cfg (TrainPipelineConfig): The training config that contains optimizer and scheduler configs
        policy (PreTrainedPolicy): The policy config from which parameters and presets must be taken from.

    Returns:
        tuple[Optimizer, LRScheduler | None]: The couple (Optimizer, Scheduler). Scheduler can be `None`.
    """
    params = policy.get_optim_params() if cfg.use_policy_training_preset else policy.parameters()
    cfg.optimizer = AdamWConfig()
    optimizer = cfg.optimizer.build(params)
<<<<<<< HEAD
    lr_scheduler = cfg.scheduler.build(optimizer, cfg.offline.steps) if cfg.scheduler is not None else None
    return optimizer, lr_scheduler


def load_training_state(checkpoint_dir: Path, optimizer: Optimizer, scheduler: LRScheduler | None) -> int:
    """
    Given the checkpoint directory, load the optimizer state, scheduler state, and random state, and
    return the global training step.
    """
    # TODO(aliberts): use safetensors instead as weights_only=False is unsafe
    training_state = torch.load(checkpoint_dir / TRAINING_STATE, weights_only=False)
    optimizer.load_state_dict(training_state["optimizer"])
    if scheduler is not None:
        scheduler.load_state_dict(training_state["scheduler"])
    # elif "scheduler" in training_state:
    #     raise ValueError("The checkpoint contains a scheduler state_dict, but no LRScheduler was provided.")
    # Small HACK to get the expected keys: use `get_global_random_state`.
    set_global_random_state({k: training_state[k] for k in get_global_random_state()})
    return training_state["step"], optimizer, scheduler
=======
    lr_scheduler = cfg.scheduler.build(optimizer, cfg.steps) if cfg.scheduler is not None else None
    return optimizer, lr_scheduler
>>>>>>> d69a0193
<|MERGE_RESOLUTION|>--- conflicted
+++ resolved
@@ -38,27 +38,5 @@
     params = policy.get_optim_params() if cfg.use_policy_training_preset else policy.parameters()
     cfg.optimizer = AdamWConfig()
     optimizer = cfg.optimizer.build(params)
-<<<<<<< HEAD
-    lr_scheduler = cfg.scheduler.build(optimizer, cfg.offline.steps) if cfg.scheduler is not None else None
-    return optimizer, lr_scheduler
-
-
-def load_training_state(checkpoint_dir: Path, optimizer: Optimizer, scheduler: LRScheduler | None) -> int:
-    """
-    Given the checkpoint directory, load the optimizer state, scheduler state, and random state, and
-    return the global training step.
-    """
-    # TODO(aliberts): use safetensors instead as weights_only=False is unsafe
-    training_state = torch.load(checkpoint_dir / TRAINING_STATE, weights_only=False)
-    optimizer.load_state_dict(training_state["optimizer"])
-    if scheduler is not None:
-        scheduler.load_state_dict(training_state["scheduler"])
-    # elif "scheduler" in training_state:
-    #     raise ValueError("The checkpoint contains a scheduler state_dict, but no LRScheduler was provided.")
-    # Small HACK to get the expected keys: use `get_global_random_state`.
-    set_global_random_state({k: training_state[k] for k in get_global_random_state()})
-    return training_state["step"], optimizer, scheduler
-=======
     lr_scheduler = cfg.scheduler.build(optimizer, cfg.steps) if cfg.scheduler is not None else None
-    return optimizer, lr_scheduler
->>>>>>> d69a0193
+    return optimizer, lr_scheduler