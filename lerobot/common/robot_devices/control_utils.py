--- conflicted
+++ resolved
@@ -287,23 +287,6 @@
     if has_method(robot, "teleop_safety_stop"):
         robot.teleop_safety_stop()
 
-<<<<<<< HEAD
-    timestamp = 0
-    start_vencod_t = time.perf_counter()
-
-    # Wait if necessary
-    with tqdm.tqdm(total=reset_time_s, desc="Waiting") as pbar:
-        while timestamp < reset_time_s:
-            time.sleep(1)
-            timestamp = time.perf_counter() - start_vencod_t
-            pbar.update(1)
-            if events["exit_early"]:
-                events["exit_early"] = False
-                break
-            if events["reset_robot"]:
-                robot.reset()
-                events["reset_robot"] = False
-=======
     control_loop(
         robot=robot,
         control_time_s=reset_time_s,
@@ -312,7 +295,6 @@
         teleoperate=True,
     )
 
->>>>>>> e81c36cf
 
 def stop_recording(robot, listener, display_cameras):
     robot.disconnect()
