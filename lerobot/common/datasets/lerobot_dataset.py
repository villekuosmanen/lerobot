#!/usr/bin/env python

# Copyright 2024 The HuggingFace Inc. team. All rights reserved.
#
# Licensed under the Apache License, Version 2.0 (the "License");
# you may not use this file except in compliance with the License.
# You may obtain a copy of the License at
#
#     http://www.apache.org/licenses/LICENSE-2.0
#
# Unless required by applicable law or agreed to in writing, software
# distributed under the License is distributed on an "AS IS" BASIS,
# WITHOUT WARRANTIES OR CONDITIONS OF ANY KIND, either express or implied.
# See the License for the specific language governing permissions and
# limitations under the License.
import contextlib
import logging
import shutil
from pathlib import Path
from typing import Callable

import datasets
import numpy as np
import packaging.version
import PIL.Image
import torch
import torch.utils
from datasets import concatenate_datasets, load_dataset
from huggingface_hub import HfApi, snapshot_download
from huggingface_hub.constants import REPOCARD_NAME
from huggingface_hub.errors import RevisionNotFoundError

from lerobot.common.constants import HF_LEROBOT_HOME
from lerobot.common.datasets.compute_stats import aggregate_stats, compute_episode_stats
from lerobot.common.datasets.image_writer import AsyncImageWriter, write_image
from lerobot.common.datasets.utils import (
    DEFAULT_FEATURES,
    DEFAULT_IMAGE_PATH,
    INFO_PATH,
    TASKS_PATH,
    append_jsonlines,
    backward_compatible_episodes_stats,
    check_delta_timestamps,
    check_timestamps_sync,
    check_version_compatibility,
    create_empty_dataset_info,
    create_lerobot_dataset_card,
    embed_images,
    get_delta_indices,
    get_episode_data_index,
    get_features_from_robot,
    get_hf_features_from_features,
    get_safe_version,
    hf_transform_to_torch,
    is_valid_version,
    load_episodes,
    load_episodes_stats,
    load_info,
    load_stats,
    load_tasks,
    validate_episode_buffer,
    validate_frame,
    write_episode,
    write_episode_stats,
    write_info,
    write_json,
)
from lerobot.common.datasets.video_utils import (
    VideoFrame,
    decode_video_frames_torchvision,
    encode_video_frames,
    get_video_info,
)
from lerobot.common.robot_devices.robots.utils import Robot

CODEBASE_VERSION = "v2.1"


class LeRobotDatasetMetadata:
    def __init__(
        self,
        repo_id: str,
        root: str | Path | None = None,
        revision: str | None = None,
        force_cache_sync: bool = False,
    ):
        self.repo_id = repo_id
        self.revision = revision if revision else CODEBASE_VERSION
        self.root = Path(root) if root is not None else HF_LEROBOT_HOME / repo_id

        try:
            if force_cache_sync:
                raise FileNotFoundError
            self.load_metadata()
        except (FileNotFoundError, NotADirectoryError):
            if is_valid_version(self.revision):
                self.revision = get_safe_version(self.repo_id, self.revision)

            (self.root / "meta").mkdir(exist_ok=True, parents=True)
            self.pull_from_repo(allow_patterns="meta/")
            self.load_metadata()

    def load_metadata(self):
        self.info = load_info(self.root)
        check_version_compatibility(self.repo_id, self._version, CODEBASE_VERSION)
        self.tasks, self.task_to_task_index = load_tasks(self.root)
        self.episodes = load_episodes(self.root)
        if self._version < packaging.version.parse("v2.1"):
            self.stats = load_stats(self.root)
            self.episodes_stats = backward_compatible_episodes_stats(self.stats, self.episodes)
        else:
            self.episodes_stats = load_episodes_stats(self.root)
            self.stats = aggregate_stats(list(self.episodes_stats.values()))

    def pull_from_repo(
        self,
        allow_patterns: list[str] | str | None = None,
        ignore_patterns: list[str] | str | None = None,
    ) -> None:
        snapshot_download(
            self.repo_id,
            repo_type="dataset",
            revision=self.revision,
            local_dir=self.root,
            allow_patterns=allow_patterns,
            ignore_patterns=ignore_patterns,
        )

    @property
    def _version(self) -> packaging.version.Version:
        """Codebase version used to create this dataset."""
        return packaging.version.parse(self.info["codebase_version"])

    def get_data_file_path(self, ep_index: int) -> Path:
        ep_chunk = self.get_episode_chunk(ep_index)
        fpath = self.data_path.format(episode_chunk=ep_chunk, episode_index=ep_index)
        return Path(fpath)

    def get_video_file_path(self, ep_index: int, vid_key: str) -> Path:
        ep_chunk = self.get_episode_chunk(ep_index)
        fpath = self.video_path.format(episode_chunk=ep_chunk, video_key=vid_key, episode_index=ep_index)
        return Path(fpath)

    def get_episode_chunk(self, ep_index: int) -> int:
        return ep_index // self.chunks_size

    @property
    def data_path(self) -> str:
        """Formattable string for the parquet files."""
        return self.info["data_path"]

    @property
    def video_path(self) -> str | None:
        """Formattable string for the video files."""
        return self.info["video_path"]

    @property
    def robot_type(self) -> str | None:
        """Robot type used in recording this dataset."""
        return self.info["robot_type"]

    @property
    def fps(self) -> int:
        """Frames per second used during data collection."""
        return self.info["fps"]

    @property
    def features(self) -> dict[str, dict]:
        """All features contained in the dataset."""
        return self.info["features"]

    @property
    def image_keys(self) -> list[str]:
        """Keys to access visual modalities stored as images."""
        return [key for key, ft in self.features.items() if ft["dtype"] == "image"]

    @property
    def video_keys(self) -> list[str]:
        """Keys to access visual modalities stored as videos."""
        return [key for key, ft in self.features.items() if ft["dtype"] == "video"]

    @property
    def camera_keys(self) -> list[str]:
        """Keys to access visual modalities (regardless of their storage method)."""
        return [key for key, ft in self.features.items() if ft["dtype"] in ["video", "image"]]

    @property
    def names(self) -> dict[str, list | dict]:
        """Names of the various dimensions of vector modalities."""
        return {key: ft["names"] for key, ft in self.features.items()}

    @property
    def shapes(self) -> dict:
        """Shapes for the different features."""
        return {key: tuple(ft["shape"]) for key, ft in self.features.items()}

    @property
    def total_episodes(self) -> int:
        """Total number of episodes available."""
        return self.info["total_episodes"]

    @property
    def total_frames(self) -> int:
        """Total number of frames saved in this dataset."""
        return self.info["total_frames"]

    @property
    def total_tasks(self) -> int:
        """Total number of different tasks performed in this dataset."""
        return self.info["total_tasks"]

    @property
    def total_chunks(self) -> int:
        """Total number of chunks (groups of episodes)."""
        return self.info["total_chunks"]

    @property
    def chunks_size(self) -> int:
        """Max number of episodes per chunk."""
        return self.info["chunks_size"]

    def get_task_index(self, task: str) -> int | None:
        """
        Given a task in natural language, returns its task_index if the task already exists in the dataset,
        otherwise return None.
        """
        return self.task_to_task_index.get(task, None)

    def add_task(self, task: str):
        """
        Given a task in natural language, add it to the dictionary of tasks.
        """
        if task in self.task_to_task_index:
            raise ValueError(f"The task '{task}' already exists and can't be added twice.")

        task_index = self.info["total_tasks"]
        self.task_to_task_index[task] = task_index
        self.tasks[task_index] = task
        self.info["total_tasks"] += 1

        task_dict = {
            "task_index": task_index,
            "task": task,
        }
        append_jsonlines(task_dict, self.root / TASKS_PATH)

    def save_episode(
        self,
        episode_index: int,
        episode_length: int,
<<<<<<< HEAD
        task: str,
        task_index: int,
        reward: int | None = None,
        policy_name: str | None = None,
=======
        episode_tasks: list[str],
        episode_stats: dict[str, dict],
>>>>>>> e81c36cf
    ) -> None:
        self.info["total_episodes"] += 1
        self.info["total_frames"] += episode_length

        chunk = self.get_episode_chunk(episode_index)
        if chunk >= self.total_chunks:
            self.info["total_chunks"] += 1

        self.info["splits"] = {"train": f"0:{self.info['total_episodes']}"}
        self.info["total_videos"] += len(self.video_keys)
        if len(self.video_keys) > 0:
            self.update_video_info()

        write_info(self.info, self.root)

        episode_dict = {
            "episode_index": episode_index,
            "tasks": episode_tasks,
            "length": episode_length,
        }
<<<<<<< HEAD
        if reward is not None:
            episode_dict['reward'] = reward
        if policy_name is not None:
            episode_dict['policy_name'] = policy_name
        self.episodes.append(episode_dict)
        append_jsonlines(episode_dict, self.root / EPISODES_PATH)
=======
        self.episodes[episode_index] = episode_dict
        write_episode(episode_dict, self.root)
>>>>>>> e81c36cf

        self.episodes_stats[episode_index] = episode_stats
        self.stats = aggregate_stats([self.stats, episode_stats]) if self.stats else episode_stats
        write_episode_stats(episode_index, episode_stats, self.root)

    def update_video_info(self) -> None:
        """
        Warning: this function writes info from first episode videos, implicitly assuming that all videos have
        been encoded the same way. Also, this means it assumes the first episode exists.
        """
        for key in self.video_keys:
            if not self.features[key].get("info", None):
                video_path = self.root / self.get_video_file_path(ep_index=0, vid_key=key)
                self.info["features"][key]["info"] = get_video_info(video_path)

    def __repr__(self):
        feature_keys = list(self.features)
        return (
            f"{self.__class__.__name__}({{\n"
            f"    Repository ID: '{self.repo_id}',\n"
            f"    Total episodes: '{self.total_episodes}',\n"
            f"    Total frames: '{self.total_frames}',\n"
            f"    Features: '{feature_keys}',\n"
            "})',\n"
        )

    @classmethod
    def create(
        cls,
        repo_id: str,
        fps: int,
        root: str | Path | None = None,
        robot: Robot | None = None,
        robot_type: str | None = None,
        features: dict | None = None,
        use_videos: bool = True,
    ) -> "LeRobotDatasetMetadata": 
        """Creates metadata for a LeRobotDataset."""
        obj = cls.__new__(cls)
        obj.repo_id = repo_id
<<<<<<< HEAD
        obj.root = Path(root) / repo_id if root is not None else LEROBOT_HOME / repo_id
        # obj = cls.__new__(cls)
        # obj.repo_id = repo_id
        # obj.root = Path(root) if root is not None else LEROBOT_HOME / repo_id
=======
        obj.root = Path(root) if root is not None else HF_LEROBOT_HOME / repo_id
>>>>>>> e81c36cf

        obj.root.mkdir(parents=True, exist_ok=False)

        if robot is not None:
            features = get_features_from_robot(robot, use_videos)
            robot_type = robot.robot_type
            if not all(cam.fps == fps for cam in robot.cameras.values()):
                logging.warning(
                    f"Some cameras in your {robot.robot_type} robot don't have an fps matching the fps of your dataset."
                    "In this case, frames from lower fps cameras will be repeated to fill in the blanks."
                )
        elif features is None:
            raise ValueError(
                "Dataset features must either come from a Robot or explicitly passed upon creation."
            )
        else:
            # TODO(aliberts, rcadene): implement sanity check for features
            features = {**features, **DEFAULT_FEATURES}

            # check if none of the features contains a "/" in their names,
            # as this would break the dict flattening in the stats computation, which uses '/' as separator
            for key in features:
                if "/" in key:
                    raise ValueError(f"Feature names should not contain '/'. Found '/' in feature '{key}'.")

            features = {**features, **DEFAULT_FEATURES}

        obj.tasks, obj.task_to_task_index = {}, {}
        obj.episodes_stats, obj.stats, obj.episodes = {}, {}, {}
        obj.info = create_empty_dataset_info(CODEBASE_VERSION, fps, robot_type, features, use_videos)
        if len(obj.video_keys) > 0 and not use_videos:
            raise ValueError()
        write_json(obj.info, obj.root / INFO_PATH)
        obj.revision = None
        return obj


class LeRobotDataset(torch.utils.data.Dataset):
    def __init__(
        self,
        repo_id: str,
        root: str | Path | None = None,
        episodes: list[int] | None = None,
        image_transforms: Callable | None = None,
        delta_timestamps: dict[list[float]] | None = None,
        tolerance_s: float = 1e-4,
        revision: str | None = None,
        force_cache_sync: bool = False,
        download_videos: bool = True,
        video_backend: str | None = None,
    ):
        """
        2 modes are available for instantiating this class, depending on 2 different use cases:

        1. Your dataset already exists:
            - On your local disk in the 'root' folder. This is typically the case when you recorded your
              dataset locally and you may or may not have pushed it to the hub yet. Instantiating this class
              with 'root' will load your dataset directly from disk. This can happen while you're offline (no
              internet connection).

            - On the Hugging Face Hub at the address https://huggingface.co/datasets/{repo_id} and not on
              your local disk in the 'root' folder. Instantiating this class with this 'repo_id' will download
              the dataset from that address and load it, pending your dataset is compliant with
              codebase_version v2.0. If your dataset has been created before this new format, you will be
              prompted to convert it using our conversion script from v1.6 to v2.0, which you can find at
              lerobot/common/datasets/v2/convert_dataset_v1_to_v2.py.


        2. Your dataset doesn't already exists (either on local disk or on the Hub): you can create an empty
           LeRobotDataset with the 'create' classmethod. This can be used for recording a dataset or port an
           existing dataset to the LeRobotDataset format.


        In terms of files, LeRobotDataset encapsulates 3 main things:
            - metadata:
                - info contains various information about the dataset like shapes, keys, fps etc.
                - stats stores the dataset statistics of the different modalities for normalization
                - tasks contains the prompts for each task of the dataset, which can be used for
                  task-conditioned training.
            - hf_dataset (from datasets.Dataset), which will read any values from parquet files.
            - videos (optional) from which frames are loaded to be synchronous with data from parquet files.

        A typical LeRobotDataset looks like this from its root path:
        .
        ├── data
        │   ├── chunk-000
        │   │   ├── episode_000000.parquet
        │   │   ├── episode_000001.parquet
        │   │   ├── episode_000002.parquet
        │   │   └── ...
        │   ├── chunk-001
        │   │   ├── episode_001000.parquet
        │   │   ├── episode_001001.parquet
        │   │   ├── episode_001002.parquet
        │   │   └── ...
        │   └── ...
        ├── meta
        │   ├── episodes.jsonl
        │   ├── info.json
        │   ├── stats.json
        │   └── tasks.jsonl
        └── videos
            ├── chunk-000
            │   ├── observation.images.laptop
            │   │   ├── episode_000000.mp4
            │   │   ├── episode_000001.mp4
            │   │   ├── episode_000002.mp4
            │   │   └── ...
            │   ├── observation.images.phone
            │   │   ├── episode_000000.mp4
            │   │   ├── episode_000001.mp4
            │   │   ├── episode_000002.mp4
            │   │   └── ...
            ├── chunk-001
            └── ...

        Note that this file-based structure is designed to be as versatile as possible. The files are split by
        episodes which allows a more granular control over which episodes one wants to use and download. The
        structure of the dataset is entirely described in the info.json file, which can be easily downloaded
        or viewed directly on the hub before downloading any actual data. The type of files used are very
        simple and do not need complex tools to be read, it only uses .parquet, .json and .mp4 files (and .md
        for the README).

        Args:
            repo_id (str): This is the repo id that will be used to fetch the dataset. Locally, the dataset
                will be stored under root/repo_id.
            root (Path | None, optional): Local directory to use for downloading/writing files. You can also
                set the LEROBOT_HOME environment variable to point to a different location. Defaults to
                '~/.cache/huggingface/lerobot'.
            episodes (list[int] | None, optional): If specified, this will only load episodes specified by
                their episode_index in this list. Defaults to None.
            image_transforms (Callable | None, optional): You can pass standard v2 image transforms from
                torchvision.transforms.v2 here which will be applied to visual modalities (whether they come
                from videos or images). Defaults to None.
            delta_timestamps (dict[list[float]] | None, optional): _description_. Defaults to None.
            tolerance_s (float, optional): Tolerance in seconds used to ensure data timestamps are actually in
                sync with the fps value. It is used at the init of the dataset to make sure that each
                timestamps is separated to the next by 1/fps +/- tolerance_s. This also applies to frames
                decoded from video files. It is also used to check that `delta_timestamps` (when provided) are
                multiples of 1/fps. Defaults to 1e-4.
            revision (str, optional): An optional Git revision id which can be a branch name, a tag, or a
                commit hash. Defaults to current codebase version tag.
            sync_cache_first (bool, optional): Flag to sync and refresh local files first. If True and files
                are already present in the local cache, this will be faster. However, files loaded might not
                be in sync with the version on the hub, especially if you specified 'revision'. Defaults to
                False.
            download_videos (bool, optional): Flag to download the videos. Note that when set to True but the
                video files are already present on local disk, they won't be downloaded again. Defaults to
                True.
            video_backend (str | None, optional): Video backend to use for decoding videos. There is currently
                a single option which is the pyav decoder used by Torchvision. Defaults to pyav.
        """
        super().__init__()
        self.repo_id = repo_id
<<<<<<< HEAD
        self.root = Path(root) / repo_id if root else LEROBOT_HOME / repo_id
        # self.root = Path(root) if root else LEROBOT_HOME / repo_id
=======
        self.root = Path(root) if root else HF_LEROBOT_HOME / repo_id
>>>>>>> e81c36cf
        self.image_transforms = image_transforms
        self.delta_timestamps = delta_timestamps
        self.episodes = episodes
        self.tolerance_s = tolerance_s
        self.revision = revision if revision else CODEBASE_VERSION
        self.video_backend = video_backend if video_backend else "pyav"
        self.delta_indices = None

        # Unused attributes
        self.image_writer = None
        self.episode_buffer = None

        self.root.mkdir(exist_ok=True, parents=True)

        # Load metadata
        self.meta = LeRobotDatasetMetadata(
            self.repo_id, self.root, self.revision, force_cache_sync=force_cache_sync
        )
        if self.episodes is not None and self.meta._version >= packaging.version.parse("v2.1"):
            episodes_stats = [self.meta.episodes_stats[ep_idx] for ep_idx in self.episodes]
            self.stats = aggregate_stats(episodes_stats)

        # Load actual data
        try:
            if force_cache_sync:
                raise FileNotFoundError
            assert all((self.root / fpath).is_file() for fpath in self.get_episodes_file_paths())
            self.hf_dataset = self.load_hf_dataset()
        except (AssertionError, FileNotFoundError, NotADirectoryError):
            self.revision = get_safe_version(self.repo_id, self.revision)
            self.download_episodes(download_videos)
            self.hf_dataset = self.load_hf_dataset()

        self.episode_data_index = get_episode_data_index(self.meta.episodes, self.episodes)

        # Check timestamps
        timestamps = torch.stack(self.hf_dataset["timestamp"]).numpy()
        episode_indices = torch.stack(self.hf_dataset["episode_index"]).numpy()
        ep_data_index_np = {k: t.numpy() for k, t in self.episode_data_index.items()}
        check_timestamps_sync(timestamps, episode_indices, ep_data_index_np, self.fps, self.tolerance_s)

        # Setup delta_indices
        if self.delta_timestamps is not None:
            check_delta_timestamps(self.delta_timestamps, self.fps, self.tolerance_s)
            self.delta_indices = get_delta_indices(self.delta_timestamps, self.fps)

    def push_to_hub(
        self,
        branch: str | None = None,
        tags: list | None = None,
        license: str | None = "apache-2.0",
        tag_version: bool = True,
        push_videos: bool = True,
        private: bool = False,
        allow_patterns: list[str] | str | None = None,
        upload_large_folder: bool = False,
        **card_kwargs,
    ) -> None:
        ignore_patterns = ["images/"]
        if not push_videos:
            ignore_patterns.append("videos/")

        hub_api = HfApi()
        hub_api.create_repo(
            repo_id=self.repo_id,
            private=private,
            repo_type="dataset",
            exist_ok=True,
        )
        if branch:
            hub_api.create_branch(
                repo_id=self.repo_id,
                branch=branch,
                revision=self.revision,
                repo_type="dataset",
                exist_ok=True,
            )

        upload_kwargs = {
            "repo_id": self.repo_id,
            "folder_path": self.root,
            "repo_type": "dataset",
            "revision": branch,
            "allow_patterns": allow_patterns,
            "ignore_patterns": ignore_patterns,
        }
        if upload_large_folder:
            hub_api.upload_large_folder(**upload_kwargs)
        else:
            hub_api.upload_folder(**upload_kwargs)

        if not hub_api.file_exists(self.repo_id, REPOCARD_NAME, repo_type="dataset", revision=branch):
            card = create_lerobot_dataset_card(
                tags=tags, dataset_info=self.meta.info, license=license, **card_kwargs
            )
            card.push_to_hub(repo_id=self.repo_id, repo_type="dataset", revision=branch)

        if tag_version:
            with contextlib.suppress(RevisionNotFoundError):
                hub_api.delete_tag(self.repo_id, tag=CODEBASE_VERSION, repo_type="dataset")
            hub_api.create_tag(self.repo_id, tag=CODEBASE_VERSION, revision=branch, repo_type="dataset")

    def pull_from_repo(
        self,
        allow_patterns: list[str] | str | None = None,
        ignore_patterns: list[str] | str | None = None,
    ) -> None:
        snapshot_download(
            self.repo_id,
            repo_type="dataset",
            revision=self.revision,
            local_dir=self.root,
            allow_patterns=allow_patterns,
            ignore_patterns=ignore_patterns,
        )

    def download_episodes(self, download_videos: bool = True) -> None:
        """Downloads the dataset from the given 'repo_id' at the provided version. If 'episodes' is given, this
        will only download those episodes (selected by their episode_index). If 'episodes' is None, the whole
        dataset will be downloaded. Thanks to the behavior of snapshot_download, if the files are already present
        in 'local_dir', they won't be downloaded again.
        """
        # TODO(rcadene, aliberts): implement faster transfer
        # https://huggingface.co/docs/huggingface_hub/en/guides/download#faster-downloads
        files = None
        ignore_patterns = None if download_videos else "videos/"
        if self.episodes is not None:
            files = self.get_episodes_file_paths()

        self.pull_from_repo(allow_patterns=files, ignore_patterns=ignore_patterns)

    def get_episodes_file_paths(self) -> list[Path]:
        episodes = self.episodes if self.episodes is not None else list(range(self.meta.total_episodes))
        fpaths = [str(self.meta.get_data_file_path(ep_idx)) for ep_idx in episodes]
        if len(self.meta.video_keys) > 0:
            video_files = [
                str(self.meta.get_video_file_path(ep_idx, vid_key))
                for vid_key in self.meta.video_keys
                for ep_idx in episodes
            ]
            fpaths += video_files

        return fpaths

    def load_hf_dataset(self) -> datasets.Dataset:
        """hf_dataset contains all the observations, states, actions, rewards, etc."""
        if self.episodes is None:
            path = str(self.root / "data")
            hf_dataset = load_dataset("parquet", data_dir=path, split="train")
        else:
            files = [str(self.root / self.meta.get_data_file_path(ep_idx)) for ep_idx in self.episodes]
            hf_dataset = load_dataset("parquet", data_files=files, split="train")

        # TODO(aliberts): hf_dataset.set_format("torch")
        hf_dataset.set_transform(hf_transform_to_torch)
        return hf_dataset

    def create_hf_dataset(self) -> datasets.Dataset:
        features = get_hf_features_from_features(self.features)
        ft_dict = {col: [] for col in features}
        hf_dataset = datasets.Dataset.from_dict(ft_dict, features=features, split="train")

        # TODO(aliberts): hf_dataset.set_format("torch")
        hf_dataset.set_transform(hf_transform_to_torch)
        return hf_dataset

    @property
    def fps(self) -> int:
        """Frames per second used during data collection."""
        return self.meta.fps

    @property
    def num_frames(self) -> int:
        """Number of frames in selected episodes."""
        return len(self.hf_dataset) if self.hf_dataset is not None else self.meta.total_frames

    @property
    def num_episodes(self) -> int:
        """Number of episodes selected."""
        return len(self.episodes) if self.episodes is not None else self.meta.total_episodes

    @property
    def features(self) -> dict[str, dict]:
        return self.meta.features

    @property
    def hf_features(self) -> datasets.Features:
        """Features of the hf_dataset."""
        if self.hf_dataset is not None:
            return self.hf_dataset.features
        else:
            return get_hf_features_from_features(self.features)

    def _get_query_indices(self, idx: int, ep_idx: int) -> tuple[dict[str, list[int | bool]]]:
        ep_start = self.episode_data_index["from"][ep_idx]
        ep_end = self.episode_data_index["to"][ep_idx]
        query_indices = {
            key: [max(ep_start.item(), min(ep_end.item() - 1, idx + delta)) for delta in delta_idx]
            for key, delta_idx in self.delta_indices.items()
        }
        padding = {  # Pad values outside of current episode range
            f"{key}_is_pad": torch.BoolTensor(
                [(idx + delta < ep_start.item()) | (idx + delta >= ep_end.item()) for delta in delta_idx]
            )
            for key, delta_idx in self.delta_indices.items()
        }
        return query_indices, padding

    def _get_query_timestamps(
        self,
        current_ts: float,
        query_indices: dict[str, list[int]] | None = None,
    ) -> dict[str, list[float]]:
        query_timestamps = {}
        for key in self.meta.video_keys:
            if query_indices is not None and key in query_indices:
                timestamps = self.hf_dataset.select(query_indices[key])["timestamp"]
                query_timestamps[key] = torch.stack(timestamps).tolist()
            else:
                query_timestamps[key] = [current_ts]

        return query_timestamps

    def _query_hf_dataset(self, query_indices: dict[str, list[int]]) -> dict:
        return {
            key: torch.stack(self.hf_dataset.select(q_idx)[key])
            for key, q_idx in query_indices.items()
            if key not in self.meta.video_keys
        }

    def _query_videos(self, query_timestamps: dict[str, list[float]], ep_idx: int) -> dict[str, torch.Tensor]:
        """Note: When using data workers (e.g. DataLoader with num_workers>0), do not call this function
        in the main process (e.g. by using a second Dataloader with num_workers=0). It will result in a
        Segmentation Fault. This probably happens because a memory reference to the video loader is created in
        the main process and a subprocess fails to access it.
        """
        item = {}
        for vid_key, query_ts in query_timestamps.items():
            video_path = self.root / self.meta.get_video_file_path(ep_idx, vid_key)
            frames = decode_video_frames_torchvision(
                video_path, query_ts, self.tolerance_s, self.video_backend
            )
            item[vid_key] = frames.squeeze(0)

        return item

    def _add_padding_keys(self, item: dict, padding: dict[str, list[bool]]) -> dict:
        for key, val in padding.items():
            item[key] = torch.BoolTensor(val)
        return item

    def __len__(self):
        return self.num_frames

    def __getitem__(self, idx) -> dict:
        item = self.hf_dataset[idx]
        ep_idx = item["episode_index"].item()

        query_indices = None
        if self.delta_indices is not None:
            query_indices, padding = self._get_query_indices(idx, ep_idx)
            query_result = self._query_hf_dataset(query_indices)
            item = {**item, **padding}
            for key, val in query_result.items():
                item[key] = val

        if len(self.meta.video_keys) > 0:
            current_ts = item["timestamp"].item()
            query_timestamps = self._get_query_timestamps(current_ts, query_indices)
            video_frames = self._query_videos(query_timestamps, ep_idx)
            item = {**video_frames, **item}

        if self.image_transforms is not None:
            image_keys = self.meta.camera_keys
            for cam in image_keys:
                item[cam] = self.image_transforms(item[cam])

        # add next.done, but only for non-dAgger datasets
        done = False
        ep_idx = item['episode_index']
        if "dAgger" not in self.repo_id and item['frame_index'] >= (self.meta.episodes[ep_idx]['length']) - 11:
            # mark everything within 10 timestamps (0.5 seconds) of end as the end episode
            done = True
        item['next.done'] = done
        
        # Add task as a string
        task_idx = item["task_index"].item()
        item["task"] = self.meta.tasks[task_idx]

        return item

    def __repr__(self):
        feature_keys = list(self.features)
        return (
            f"{self.__class__.__name__}({{\n"
            f"    Repository ID: '{self.repo_id}',\n"
            f"    Number of selected episodes: '{self.num_episodes}',\n"
            f"    Number of selected samples: '{self.num_frames}',\n"
            f"    Features: '{feature_keys}',\n"
            "})',\n"
        )

    def create_episode_buffer(self, episode_index: int | None = None) -> dict:
        current_ep_idx = self.meta.total_episodes if episode_index is None else episode_index
        ep_buffer = {}
        # size and task are special cases that are not in self.features
        ep_buffer["size"] = 0
        ep_buffer["task"] = []
        for key in self.features:
            ep_buffer[key] = current_ep_idx if key == "episode_index" else []
        return ep_buffer

    def _get_image_file_path(self, episode_index: int, image_key: str, frame_index: int) -> Path:
        fpath = DEFAULT_IMAGE_PATH.format(
            image_key=image_key, episode_index=episode_index, frame_index=frame_index
        )
        return self.root / fpath

    def _save_image(self, image: torch.Tensor | np.ndarray | PIL.Image.Image, fpath: Path) -> None:
        if self.image_writer is None:
            if isinstance(image, torch.Tensor):
                image = image.cpu().numpy()
            write_image(image, fpath)
        else:
            self.image_writer.save_image(image=image, fpath=fpath)

    def add_frame(self, frame: dict) -> None:
        """
        This function only adds the frame to the episode_buffer. Apart from images — which are written in a
        temporary directory — nothing is written to disk. To save those frames, the 'save_episode()' method
        then needs to be called.
        """
        # Convert torch to numpy if needed
        for name in frame:
            if isinstance(frame[name], torch.Tensor):
                frame[name] = frame[name].numpy()

        validate_frame(frame, self.features)

        if self.episode_buffer is None:
            self.episode_buffer = self.create_episode_buffer()

        # Automatically add frame_index and timestamp to episode buffer
        frame_index = self.episode_buffer["size"]
        timestamp = frame.pop("timestamp") if "timestamp" in frame else frame_index / self.fps
        self.episode_buffer["frame_index"].append(frame_index)
        self.episode_buffer["timestamp"].append(timestamp)

        # Add frame features to episode_buffer
        for key in frame:
            if key == "task":
                # Note: we associate the task in natural language to its task index during `save_episode`
                self.episode_buffer["task"].append(frame["task"])
                continue

            if key not in self.features:
                raise ValueError(
                    f"An element of the frame is not in the features. '{key}' not in '{self.features.keys()}'."
                )

            if self.features[key]["dtype"] in ["image", "video"]:
                img_path = self._get_image_file_path(
                    episode_index=self.episode_buffer["episode_index"], image_key=key, frame_index=frame_index
                )
                if frame_index == 0:
                    img_path.parent.mkdir(parents=True, exist_ok=True)
                self._save_image(frame[key], img_path)
                self.episode_buffer[key].append(str(img_path))
            else:
                self.episode_buffer[key].append(frame[key])

        self.episode_buffer["size"] += 1

<<<<<<< HEAD
    def save_episode(
            self,
            task: str,
            encode_videos: bool = True,
            episode_data: dict | None = None,
            reward: int | None = None,
            policy_name: str | None = None,
        ) -> None:
=======
    def save_episode(self, episode_data: dict | None = None) -> None:
>>>>>>> e81c36cf
        """
        This will save to disk the current episode in self.episode_buffer.

        Args:
            episode_data (dict | None, optional): Dict containing the episode data to save. If None, this will
                save the current episode in self.episode_buffer, which is filled with 'add_frame'. Defaults to
                None.
        """
        if not episode_data:
            episode_buffer = self.episode_buffer

        validate_episode_buffer(episode_buffer, self.meta.total_episodes, self.features)

        # size and task are special cases that won't be added to hf_dataset
        episode_length = episode_buffer.pop("size")
        tasks = episode_buffer.pop("task")
        episode_tasks = list(set(tasks))
        episode_index = episode_buffer["episode_index"]

        episode_buffer["index"] = np.arange(self.meta.total_frames, self.meta.total_frames + episode_length)
        episode_buffer["episode_index"] = np.full((episode_length,), episode_index)

        # Add new tasks to the tasks dictionary
        for task in episode_tasks:
            task_index = self.meta.get_task_index(task)
            if task_index is None:
                self.meta.add_task(task)

        # Given tasks in natural language, find their corresponding task indices
        episode_buffer["task_index"] = np.array([self.meta.get_task_index(task) for task in tasks])

        for key, ft in self.features.items():
            # index, episode_index, task_index are already processed above, and image and video
            # are processed separately by storing image path and frame info as meta data
            if key in ["index", "episode_index", "task_index"] or ft["dtype"] in ["image", "video"]:
                continue
            episode_buffer[key] = np.stack(episode_buffer[key])

        self._wait_image_writer()
        self._save_episode_table(episode_buffer, episode_index)
        ep_stats = compute_episode_stats(episode_buffer, self.features)

<<<<<<< HEAD
        self.meta.save_episode(
            episode_index,
            episode_length,
            task,
            task_index,
            reward,
            policy_name,
        )

        if encode_videos and len(self.meta.video_keys) > 0:
=======
        if len(self.meta.video_keys) > 0:
>>>>>>> e81c36cf
            video_paths = self.encode_episode_videos(episode_index)
            for key in self.meta.video_keys:
                episode_buffer[key] = video_paths[key]

        # `meta.save_episode` be executed after encoding the videos
        self.meta.save_episode(episode_index, episode_length, episode_tasks, ep_stats)

        ep_data_index = get_episode_data_index(self.meta.episodes, [episode_index])
        ep_data_index_np = {k: t.numpy() for k, t in ep_data_index.items()}
        check_timestamps_sync(
            episode_buffer["timestamp"],
            episode_buffer["episode_index"],
            ep_data_index_np,
            self.fps,
            self.tolerance_s,
        )

        video_files = list(self.root.rglob("*.mp4"))
        assert len(video_files) == self.num_episodes * len(self.meta.video_keys)

        parquet_files = list(self.root.rglob("*.parquet"))
        assert len(parquet_files) == self.num_episodes

        # delete images
        img_dir = self.root / "images"
        if img_dir.is_dir():
            shutil.rmtree(self.root / "images")

        if not episode_data:  # Reset the buffer
            self.episode_buffer = self.create_episode_buffer()

    def _save_episode_table(self, episode_buffer: dict, episode_index: int) -> None:
        episode_dict = {key: episode_buffer[key] for key in self.hf_features}
        ep_dataset = datasets.Dataset.from_dict(episode_dict, features=self.hf_features, split="train")
        ep_dataset = embed_images(ep_dataset)
        self.hf_dataset = concatenate_datasets([self.hf_dataset, ep_dataset])
        self.hf_dataset.set_transform(hf_transform_to_torch)
        ep_data_path = self.root / self.meta.get_data_file_path(ep_index=episode_index)
        ep_data_path.parent.mkdir(parents=True, exist_ok=True)
        ep_dataset.to_parquet(ep_data_path)

    def clear_episode_buffer(self) -> None:
        episode_index = self.episode_buffer["episode_index"]
        if self.image_writer is not None:
            for cam_key in self.meta.camera_keys:
                img_dir = self._get_image_file_path(
                    episode_index=episode_index, image_key=cam_key, frame_index=0
                ).parent
                if img_dir.is_dir():
                    shutil.rmtree(img_dir)

        # Reset the buffer
        self.episode_buffer = self.create_episode_buffer()

    def start_image_writer(self, num_processes: int = 0, num_threads: int = 4) -> None:
        if isinstance(self.image_writer, AsyncImageWriter):
            logging.warning(
                "You are starting a new AsyncImageWriter that is replacing an already existing one in the dataset."
            )

        self.image_writer = AsyncImageWriter(
            num_processes=num_processes,
            num_threads=num_threads,
        )

    def stop_image_writer(self) -> None:
        """
        Whenever wrapping this dataset inside a parallelized DataLoader, this needs to be called first to
        remove the image_writer in order for the LeRobotDataset object to be pickleable and parallelized.
        """
        if self.image_writer is not None:
            self.image_writer.stop()
            self.image_writer = None

    def _wait_image_writer(self) -> None:
        """Wait for asynchronous image writer to finish."""
        if self.image_writer is not None:
            self.image_writer.wait_until_done()

    def encode_videos(self) -> None:
        """
        Use ffmpeg to convert frames stored as png into mp4 videos.
        Note: `encode_video_frames` is a blocking call. Making it asynchronous shouldn't speedup encoding,
        since video encoding with ffmpeg is already using multithreading.
        """
        for ep_idx in range(self.meta.total_episodes):
            self.encode_episode_videos(ep_idx)

    def encode_episode_videos(self, episode_index: int) -> dict:
        """
        Use ffmpeg to convert frames stored as png into mp4 videos.
        Note: `encode_video_frames` is a blocking call. Making it asynchronous shouldn't speedup encoding,
        since video encoding with ffmpeg is already using multithreading.
        """
        video_paths = {}
        for key in self.meta.video_keys:
            video_path = self.root / self.meta.get_video_file_path(episode_index, key)
            video_paths[key] = str(video_path)
            if video_path.is_file():
                # Skip if video is already encoded. Could be the case when resuming data recording.
                continue
            img_dir = self._get_image_file_path(
                episode_index=episode_index, image_key=key, frame_index=0
            ).parent
            encode_video_frames(img_dir, video_path, self.fps, overwrite=True)

        return video_paths

    @classmethod
    def create(
        cls,
        repo_id: str,
        fps: int,
        root: str | Path | None = None,
        robot: Robot | None = None,
        robot_type: str | None = None,
        features: dict | None = None,
        use_videos: bool = True,
        tolerance_s: float = 1e-4,
        image_writer_processes: int = 0,
        image_writer_threads: int = 0,
        video_backend: str | None = None,
    ) -> "LeRobotDataset":
        """Create a LeRobot Dataset from scratch in order to record data."""
        obj = cls.__new__(cls)
        obj.meta = LeRobotDatasetMetadata.create(
            repo_id=repo_id,
            fps=fps,
            root=root,
            robot=robot,
            robot_type=robot_type,
            features=features,
            use_videos=use_videos,
        )
        obj.repo_id = obj.meta.repo_id
        obj.root = obj.meta.root
        obj.revision = None
        obj.tolerance_s = tolerance_s
        obj.image_writer = None

        if image_writer_processes or image_writer_threads:
            obj.start_image_writer(image_writer_processes, image_writer_threads)

        # TODO(aliberts, rcadene, alexander-soare): Merge this with OnlineBuffer/DataBuffer
        obj.episode_buffer = obj.create_episode_buffer()

        obj.episodes = None
        obj.hf_dataset = obj.create_hf_dataset()
        obj.image_transforms = None
        obj.delta_timestamps = None
        obj.delta_indices = None
        obj.episode_data_index = None
        obj.video_backend = video_backend if video_backend is not None else "pyav"
        return obj


class MultiLeRobotDataset(torch.utils.data.Dataset):
    """A dataset consisting of multiple underlying `LeRobotDataset`s.

    The underlying `LeRobotDataset`s are effectively concatenated, and this class adopts much of the API
    structure of `LeRobotDataset`.
    """

    def __init__(
        self,
        repo_ids: list[str],
        root: str | Path | None = None,
        episodes: dict | None = None,
        image_transforms: Callable | None = None,
        delta_timestamps: dict[str, dict[list[float]]] | None = None,
        tolerances_s: dict | None = None,
        download_videos: bool = True,
        video_backend: str | None = None,
    ):
        super().__init__()
        self.repo_ids = repo_ids
        self.root = Path(root) if root else HF_LEROBOT_HOME
        self.tolerances_s = tolerances_s if tolerances_s else {repo_id: 1e-4 for repo_id in repo_ids}
        # Construct the underlying datasets passing everything but `transform` and `delta_timestamps` which
        # are handled by this class.
        self._datasets = [
            LeRobotDataset(
                repo_id,
                root=self.root / repo_id,
                episodes=episodes[repo_id] if episodes else None,
                image_transforms=image_transforms,
                delta_timestamps=delta_timestamps[repo_id],
                tolerance_s=self.tolerances_s[repo_id],
                download_videos=download_videos,
                video_backend=video_backend,
            )
            for repo_id in repo_ids
        ]

        # Disable any data keys that are not common across all of the datasets. Note: we may relax this
        # restriction in future iterations of this class. For now, this is necessary at least for being able
        # to use PyTorch's default DataLoader collate function.
        self.disabled_features = set()
        intersection_features = set(self._datasets[0].features)
        for ds in self._datasets:
            intersection_features.intersection_update(ds.features)
        if len(intersection_features) == 0:
            raise RuntimeError(
                "Multiple datasets were provided but they had no keys common to all of them. "
                "The multi-dataset functionality currently only keeps common keys."
            )
        for repo_id, ds in zip(self.repo_ids, self._datasets, strict=True):
            extra_keys = set(ds.features).difference(intersection_features)
            logging.warning(
                f"keys {extra_keys} of {repo_id} were disabled as they are not contained in all the "
                "other datasets."
            )
            self.disabled_features.update(extra_keys)

        self.image_transforms = image_transforms
        self.delta_timestamps = delta_timestamps
        # TODO(rcadene, aliberts): We should not perform this aggregation for datasets
        # with multiple robots of different ranges. Instead we should have one normalization
        # per robot.
        self.stats = aggregate_stats([dataset.meta.stats for dataset in self._datasets])

    @property
    def repo_id_to_index(self):
        """Return a mapping from dataset repo_id to a dataset index automatically created by this class.

        This index is incorporated as a data key in the dictionary returned by `__getitem__`.
        """
        return {repo_id: i for i, repo_id in enumerate(self.repo_ids)}

    @property
    def repo_index_to_id(self):
        """Return the inverse mapping if repo_id_to_index."""
        return {v: k for k, v in self.repo_id_to_index}

    @property
    def fps(self) -> int:
        """Frames per second used during data collection.

        NOTE: Fow now, this relies on a check in __init__ to make sure all sub-datasets have the same info.
        """
        return self._datasets[0].meta.info["fps"]

    @property
    def video(self) -> bool:
        """Returns True if this dataset loads video frames from mp4 files.

        Returns False if it only loads images from png files.

        NOTE: Fow now, this relies on a check in __init__ to make sure all sub-datasets have the same info.
        """
        return self._datasets[0].meta.info.get("video", False)

    @property
    def features(self) -> datasets.Features:
        features = {}
        for dataset in self._datasets:
            features.update({k: v for k, v in dataset.hf_features.items() if k not in self.disabled_features})
        return features

    @property
    def camera_keys(self) -> list[str]:
        """Keys to access image and video stream from cameras."""
        keys = []
        for key, feats in self.features.items():
            if isinstance(feats, (datasets.Image, VideoFrame)):
                keys.append(key)
        return keys

    @property
    def video_frame_keys(self) -> list[str]:
        """Keys to access video frames that requires to be decoded into images.

        Note: It is empty if the dataset contains images only,
        or equal to `self.cameras` if the dataset contains videos only,
        or can even be a subset of `self.cameras` in a case of a mixed image/video dataset.
        """
        video_frame_keys = []
        for key, feats in self.features.items():
            if isinstance(feats, VideoFrame):
                video_frame_keys.append(key)
        return video_frame_keys

    @property
    def num_frames(self) -> int:
        """Number of samples/frames."""
        return sum(d.num_frames for d in self._datasets)

    @property
    def num_episodes(self) -> int:
        """Number of episodes."""
        return sum(d.num_episodes for d in self._datasets)

    @property
    def tolerance_s(self) -> float:
        """Tolerance in seconds used to discard loaded frames when their timestamps
        are not close enough from the requested frames. It is only used when `delta_timestamps`
        is provided or when loading video frames from mp4 files.
        """
        # 1e-4 to account for possible numerical error
        return 1 / self.fps - 1e-4

    def __len__(self):
        return self.num_frames

    def __getitem__(self, idx: int) -> dict[str, torch.Tensor]:
        if idx >= len(self):
            raise IndexError(f"Index {idx} out of bounds.")
        # Determine which dataset to get an item from based on the index.
        start_idx = 0
        dataset_idx = 0
        for dataset in self._datasets:
            if idx >= start_idx + dataset.num_frames:
                start_idx += dataset.num_frames
                dataset_idx += 1
                continue
            break
        else:
            raise AssertionError("We expect the loop to break out as long as the index is within bounds.")
        item = self._datasets[dataset_idx][idx - start_idx]
        item["dataset_index"] = torch.tensor(dataset_idx)
        for data_key in self.disabled_features:
            if data_key in item:
                del item[data_key]

        return item

    def __repr__(self):
        return (
            f"{self.__class__.__name__}(\n"
            f"  Repository IDs: '{self.repo_ids}',\n"
            f"  Number of Samples: {self.num_frames},\n"
            f"  Number of Episodes: {self.num_episodes},\n"
            f"  Type: {'video (.mp4)' if self.video else 'image (.png)'},\n"
            f"  Recorded Frames per Second: {self.fps},\n"
            f"  Camera Keys: {self.camera_keys},\n"
            f"  Video Frame Keys: {self.video_frame_keys if self.video else 'N/A'},\n"
            f"  Transformations: {self.image_transforms},\n"
            f")"
        )<|MERGE_RESOLUTION|>--- conflicted
+++ resolved
@@ -248,15 +248,10 @@
         self,
         episode_index: int,
         episode_length: int,
-<<<<<<< HEAD
-        task: str,
-        task_index: int,
+        episode_tasks: list[str],
+        episode_stats: dict[str, dict],
         reward: int | None = None,
         policy_name: str | None = None,
-=======
-        episode_tasks: list[str],
-        episode_stats: dict[str, dict],
->>>>>>> e81c36cf
     ) -> None:
         self.info["total_episodes"] += 1
         self.info["total_frames"] += episode_length
@@ -277,17 +272,12 @@
             "tasks": episode_tasks,
             "length": episode_length,
         }
-<<<<<<< HEAD
         if reward is not None:
             episode_dict['reward'] = reward
         if policy_name is not None:
             episode_dict['policy_name'] = policy_name
-        self.episodes.append(episode_dict)
-        append_jsonlines(episode_dict, self.root / EPISODES_PATH)
-=======
         self.episodes[episode_index] = episode_dict
         write_episode(episode_dict, self.root)
->>>>>>> e81c36cf
 
         self.episodes_stats[episode_index] = episode_stats
         self.stats = aggregate_stats([self.stats, episode_stats]) if self.stats else episode_stats
@@ -328,14 +318,7 @@
         """Creates metadata for a LeRobotDataset."""
         obj = cls.__new__(cls)
         obj.repo_id = repo_id
-<<<<<<< HEAD
-        obj.root = Path(root) / repo_id if root is not None else LEROBOT_HOME / repo_id
-        # obj = cls.__new__(cls)
-        # obj.repo_id = repo_id
-        # obj.root = Path(root) if root is not None else LEROBOT_HOME / repo_id
-=======
-        obj.root = Path(root) if root is not None else HF_LEROBOT_HOME / repo_id
->>>>>>> e81c36cf
+        obj.root = Path(root) / repo_id if root is not None else HF_LEROBOT_HOME / repo_id
 
         obj.root.mkdir(parents=True, exist_ok=False)
 
@@ -490,12 +473,7 @@
         """
         super().__init__()
         self.repo_id = repo_id
-<<<<<<< HEAD
-        self.root = Path(root) / repo_id if root else LEROBOT_HOME / repo_id
-        # self.root = Path(root) if root else LEROBOT_HOME / repo_id
-=======
-        self.root = Path(root) if root else HF_LEROBOT_HOME / repo_id
->>>>>>> e81c36cf
+        self.root = Path(root) / repo_id if root else HF_LEROBOT_HOME / repo_id
         self.image_transforms = image_transforms
         self.delta_timestamps = delta_timestamps
         self.episodes = episodes
@@ -869,18 +847,12 @@
 
         self.episode_buffer["size"] += 1
 
-<<<<<<< HEAD
     def save_episode(
-            self,
-            task: str,
-            encode_videos: bool = True,
-            episode_data: dict | None = None,
-            reward: int | None = None,
-            policy_name: str | None = None,
-        ) -> None:
-=======
-    def save_episode(self, episode_data: dict | None = None) -> None:
->>>>>>> e81c36cf
+        self,
+        episode_data: dict | None = None,
+        reward: int | None = None,
+        policy_name: str | None = None,
+    ) -> None:
         """
         This will save to disk the current episode in self.episode_buffer.
 
@@ -923,26 +895,13 @@
         self._save_episode_table(episode_buffer, episode_index)
         ep_stats = compute_episode_stats(episode_buffer, self.features)
 
-<<<<<<< HEAD
-        self.meta.save_episode(
-            episode_index,
-            episode_length,
-            task,
-            task_index,
-            reward,
-            policy_name,
-        )
-
-        if encode_videos and len(self.meta.video_keys) > 0:
-=======
         if len(self.meta.video_keys) > 0:
->>>>>>> e81c36cf
             video_paths = self.encode_episode_videos(episode_index)
             for key in self.meta.video_keys:
                 episode_buffer[key] = video_paths[key]
 
         # `meta.save_episode` be executed after encoding the videos
-        self.meta.save_episode(episode_index, episode_length, episode_tasks, ep_stats)
+        self.meta.save_episode(episode_index, episode_length, episode_tasks, ep_stats, reward, policy_name)
 
         ep_data_index = get_episode_data_index(self.meta.episodes, [episode_index])
         ep_data_index_np = {k: t.numpy() for k, t in ep_data_index.items()}
