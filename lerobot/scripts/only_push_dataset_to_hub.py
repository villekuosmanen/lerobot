from lerobot.common.datasets.lerobot_dataset import LeRobotDataset

dataset = LeRobotDataset(
<<<<<<< HEAD
    "villekuosmanen/close_shoebox",
    root="data",
    local_files_only=True,
=======
    "villekuosmanen/dAgger_pack_easter_eggs_into_basket_2.0.1",
    # root='data/villekuosmanen/pack_easter_eggs_into_basket',
>>>>>>> 71d8ee93
)
dataset.push_to_hub(private=True)<|MERGE_RESOLUTION|>--- conflicted
+++ resolved
@@ -1,13 +1,7 @@
 from lerobot.common.datasets.lerobot_dataset import LeRobotDataset
 
 dataset = LeRobotDataset(
-<<<<<<< HEAD
-    "villekuosmanen/close_shoebox",
-    root="data",
-    local_files_only=True,
-=======
     "villekuosmanen/dAgger_pack_easter_eggs_into_basket_2.0.1",
     # root='data/villekuosmanen/pack_easter_eggs_into_basket',
->>>>>>> 71d8ee93
 )
 dataset.push_to_hub(private=True)