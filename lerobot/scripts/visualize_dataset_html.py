#!/usr/bin/env python

# Copyright 2024 The HuggingFace Inc. team. All rights reserved.
#
# Licensed under the Apache License, Version 2.0 (the "License");
# you may not use this file except in compliance with the License.
# You may obtain a copy of the License at
#
#     http://www.apache.org/licenses/LICENSE-2.0
#
# Unless required by applicable law or agreed to in writing, software
# distributed under the License is distributed on an "AS IS" BASIS,
# WITHOUT WARRANTIES OR CONDITIONS OF ANY KIND, either express or implied.
# See the License for the specific language governing permissions and
# limitations under the License.
""" Visualize data of **all** frames of any episode of a dataset of type LeRobotDataset.

Note: The last frame of the episode doesnt always correspond to a final state.
That's because our datasets are composed of transition from state to state up to
the antepenultimate state associated to the ultimate action to arrive in the final state.
However, there might not be a transition from a final state to another state.

Note: This script aims to visualize the data used to train the neural networks.
~What you see is what you get~. When visualizing image modality, it is often expected to observe
lossly compression artifacts since these images have been decoded from compressed mp4 videos to
save disk space. The compression factor applied has been tuned to not affect success rate.

Example of usage:

- Visualize data stored on a local machine:
```bash
local$ python lerobot/scripts/visualize_dataset_html.py \
    --repo-id lerobot/pusht

local$ open http://localhost:9090
```

- Visualize data stored on a distant machine with a local viewer:
```bash
distant$ python lerobot/scripts/visualize_dataset_html.py \
    --repo-id lerobot/pusht

local$ ssh -L 9090:localhost:9090 distant  # create a ssh tunnel
local$ open http://localhost:9090
```

- Select episodes to visualize:
```bash
python lerobot/scripts/visualize_dataset_html.py \
    --repo-id lerobot/pusht \
    --episodes 7 3 5 1 4
```
"""

import argparse
import csv
import json
import logging
import re
import shutil
import tempfile
from io import StringIO
from pathlib import Path

import numpy as np
import pandas as pd
import requests
from flask import Flask, redirect, render_template, request, url_for

from lerobot import available_datasets
from lerobot.common.datasets.lerobot_dataset import LeRobotDataset
from lerobot.common.datasets.utils import IterableNamespace
from lerobot.common.utils.utils import init_logging


def run_server(
    dataset: LeRobotDataset | IterableNamespace | None,
    episodes: list[int] | None,
    host: str,
    port: str,
    static_folder: Path,
    template_folder: Path,
):
    app = Flask(__name__, static_folder=static_folder.resolve(), template_folder=template_folder.resolve())
    app.config["SEND_FILE_MAX_AGE_DEFAULT"] = 0  # specifying not to cache

    @app.route("/")
    def hommepage(dataset=dataset):
        if dataset:
            dataset_namespace, dataset_name = dataset.repo_id.split("/")
            return redirect(
                url_for(
                    "show_episode",
                    dataset_namespace=dataset_namespace,
                    dataset_name=dataset_name,
                    episode_id=0,
                )
            )

        dataset_param, episode_param = None, None
        all_params = request.args
        if "dataset" in all_params:
            dataset_param = all_params["dataset"]
        if "episode" in all_params:
            episode_param = int(all_params["episode"])

        if dataset_param:
            dataset_namespace, dataset_name = dataset_param.split("/")
            return redirect(
                url_for(
                    "show_episode",
                    dataset_namespace=dataset_namespace,
                    dataset_name=dataset_name,
                    episode_id=episode_param if episode_param is not None else 0,
                )
            )

        featured_datasets = [
            "lerobot/aloha_static_cups_open",
            "lerobot/columbia_cairlab_pusht_real",
            "lerobot/taco_play",
        ]
        return render_template(
            "visualize_dataset_homepage.html",
            featured_datasets=featured_datasets,
            lerobot_datasets=available_datasets,
        )

    @app.route("/<string:dataset_namespace>/<string:dataset_name>")
    def show_first_episode(dataset_namespace, dataset_name):
        first_episode_id = 0
        return redirect(
            url_for(
                "show_episode",
                dataset_namespace=dataset_namespace,
                dataset_name=dataset_name,
                episode_id=first_episode_id,
            )
        )

    @app.route("/<string:dataset_namespace>/<string:dataset_name>/episode_<int:episode_id>")
    def show_episode(dataset_namespace, dataset_name, episode_id, dataset=dataset, episodes=episodes):
        repo_id = f"{dataset_namespace}/{dataset_name}"
        try:
            if dataset is None:
                dataset = get_dataset_info(repo_id)
        except FileNotFoundError:
            return (
                "Make sure to convert your LeRobotDataset to v2 & above. See how to convert your dataset at https://github.com/huggingface/lerobot/pull/461",
                400,
            )
        dataset_version = (
            dataset.meta._version if isinstance(dataset, LeRobotDataset) else dataset.codebase_version
        )
        match = re.search(r"v(\d+)\.", dataset_version)
        if match:
            major_version = int(match.group(1))
            if major_version < 2:
                return "Make sure to convert your LeRobotDataset to v2 & above."

        episode_data_csv_str, columns = get_episode_data(dataset, episode_id)
        dataset_info = {
            "repo_id": f"{dataset_namespace}/{dataset_name}",
            "num_samples": dataset.num_frames
            if isinstance(dataset, LeRobotDataset)
            else dataset.total_frames,
            "num_episodes": dataset.num_episodes
            if isinstance(dataset, LeRobotDataset)
            else dataset.total_episodes,
            "fps": dataset.fps,
        }
        if isinstance(dataset, LeRobotDataset):
            video_paths = [
                dataset.meta.get_video_file_path(episode_id, key) for key in dataset.meta.video_keys
            ]
            videos_info = [
                {"url": url_for("static", filename=video_path), "filename": video_path.parent.name}
                for video_path in video_paths
            ]
            tasks = dataset.meta.episodes[episode_id]["tasks"]
        else:
            video_keys = [key for key, ft in dataset.features.items() if ft["dtype"] == "video"]
            videos_info = [
                {
                    "url": f"https://huggingface.co/datasets/{repo_id}/resolve/main/"
                    + dataset.video_path.format(
                        episode_chunk=int(episode_id) // dataset.chunks_size,
                        video_key=video_key,
                        episode_index=episode_id,
                    ),
                    "filename": video_key,
                }
                for video_key in video_keys
            ]

            response = requests.get(
                f"https://huggingface.co/datasets/{repo_id}/resolve/main/meta/episodes.jsonl"
            )
            response.raise_for_status()
            # Split into lines and parse each line as JSON
            tasks_jsonl = [json.loads(line) for line in response.text.splitlines() if line.strip()]

            filtered_tasks_jsonl = [row for row in tasks_jsonl if row["episode_index"] == episode_id]
            tasks = filtered_tasks_jsonl[0]["tasks"]

        videos_info[0]["language_instruction"] = tasks

        if episodes is None:
            episodes = list(
                range(dataset.num_episodes if isinstance(dataset, LeRobotDataset) else dataset.total_episodes)
            )

        return render_template(
            "visualize_dataset_template.html",
            episode_id=episode_id,
            episodes=episodes,
            dataset_info=dataset_info,
            videos_info=videos_info,
            episode_data_csv_str=episode_data_csv_str,
            columns=columns,
        )

    app.run(host=host, port=port)


def get_ep_csv_fname(episode_id: int):
    ep_csv_fname = f"episode_{episode_id}.csv"
    return ep_csv_fname


def get_episode_data(dataset: LeRobotDataset | IterableNamespace, episode_index):
    """Get a csv str containing timeseries data of an episode (e.g. state and action).
    This file will be loaded by Dygraph javascript to plot data in real time."""
    columns = []
<<<<<<< HEAD
    has_state = "observation.state" in dataset.features
    has_action = "action" in dataset.features

    # init header of csv with state and action names
    header = ["timestamp"]
    if has_state:
        dim_state = (
            dataset.meta.shapes["observation.state"][0]
            if isinstance(dataset, LeRobotDataset)
            else dataset.features["observation.state"].shape[0]
        )
        header += [f"state_{i}" for i in range(dim_state)]
        column_names = dataset.features["observation.state"]["names"]
        while not isinstance(column_names, list):
            column_names = list(column_names.values())[0]
        columns.append({"key": "state", "value": column_names})
    if has_action:
        dim_action = (
            dataset.meta.shapes["action"][0]
            if isinstance(dataset, LeRobotDataset)
            else dataset.features.action.shape[0]
        )
        header += [f"action_{i}" for i in range(dim_action)]
        column_names = dataset.features["action"]["names"]
        while not isinstance(column_names, list):
            column_names = list(column_names.values())[0]
        columns.append({"key": "action", "value": column_names})

    if isinstance(dataset, LeRobotDataset):
        from_idx = dataset.episode_data_index["from"][episode_index]
        to_idx = dataset.episode_data_index["to"][episode_index]
        selected_columns = ["timestamp"]
        if has_state:
            selected_columns += ["observation.state"]
        if has_action:
            selected_columns += ["action"]
        data = (
            dataset.hf_dataset.select(range(from_idx, to_idx))
            .select_columns(selected_columns)
            .with_format("numpy")
        )
        rows = np.hstack(
            (np.expand_dims(data["timestamp"], axis=1), *[data[col] for col in selected_columns[1:]])
        ).tolist()
    else:
        repo_id = dataset.repo_id
        selected_columns = ["timestamp"]
        if "observation.state" in dataset.features:
            selected_columns.append("observation.state")
        if "action" in dataset.features:
            selected_columns.append("action")

        url = f"https://huggingface.co/datasets/{repo_id}/resolve/main/" + dataset.data_path.format(
            episode_chunk=int(episode_index) // dataset.chunks_size, episode_index=episode_index
        )
        df = pd.read_parquet(url)
        data = df[selected_columns]  # Select specific columns
        rows = np.hstack(
            (
                np.expand_dims(data["timestamp"], axis=1),
                *[np.vstack(data[col]) for col in selected_columns[1:]],
            )
        ).tolist()

=======

    selected_columns = [col for col, ft in dataset.features.items() if ft["dtype"] == "float32"]
    selected_columns.remove("timestamp")

    # init header of csv with state and action names
    header = ["timestamp"]

    for column_name in selected_columns:
        dim_state = (
            dataset.meta.shapes[column_name][0]
            if isinstance(dataset, LeRobotDataset)
            else dataset.features[column_name].shape[0]
        )
        header += [f"{column_name}_{i}" for i in range(dim_state)]

        if "names" in dataset.features[column_name] and dataset.features[column_name]["names"]:
            column_names = dataset.features[column_name]["names"]
            while not isinstance(column_names, list):
                column_names = list(column_names.values())[0]
        else:
            column_names = [f"motor_{i}" for i in range(dim_state)]
        columns.append({"key": column_name, "value": column_names})

    selected_columns.insert(0, "timestamp")

    if isinstance(dataset, LeRobotDataset):
        from_idx = dataset.episode_data_index["from"][episode_index]
        to_idx = dataset.episode_data_index["to"][episode_index]
        data = (
            dataset.hf_dataset.select(range(from_idx, to_idx))
            .select_columns(selected_columns)
            .with_format("pandas")
        )
    else:
        repo_id = dataset.repo_id

        url = f"https://huggingface.co/datasets/{repo_id}/resolve/main/" + dataset.data_path.format(
            episode_chunk=int(episode_index) // dataset.chunks_size, episode_index=episode_index
        )
        df = pd.read_parquet(url)
        data = df[selected_columns]  # Select specific columns

    rows = np.hstack(
        (
            np.expand_dims(data["timestamp"], axis=1),
            *[np.vstack(data[col]) for col in selected_columns[1:]],
        )
    ).tolist()

>>>>>>> eec6796c
    # Convert data to CSV string
    csv_buffer = StringIO()
    csv_writer = csv.writer(csv_buffer)
    # Write header
    csv_writer.writerow(header)
    # Write data rows
    csv_writer.writerows(rows)
    csv_string = csv_buffer.getvalue()

    return csv_string, columns


def get_episode_video_paths(dataset: LeRobotDataset, ep_index: int) -> list[str]:
    # get first frame of episode (hack to get video_path of the episode)
    first_frame_idx = dataset.episode_data_index["from"][ep_index].item()
    return [
        dataset.hf_dataset.select_columns(key)[first_frame_idx][key]["path"]
        for key in dataset.meta.video_keys
    ]


def get_episode_language_instruction(dataset: LeRobotDataset, ep_index: int) -> list[str]:
    # check if the dataset has language instructions
    if "language_instruction" not in dataset.features:
        return None

    # get first frame index
    first_frame_idx = dataset.episode_data_index["from"][ep_index].item()

    language_instruction = dataset.hf_dataset[first_frame_idx]["language_instruction"]
    # TODO (michel-aractingi) hack to get the sentence, some strings in openx are badly stored
    # with the tf.tensor appearing in the string
    return language_instruction.removeprefix("tf.Tensor(b'").removesuffix("', shape=(), dtype=string)")


def get_dataset_info(repo_id: str) -> IterableNamespace:
    response = requests.get(f"https://huggingface.co/datasets/{repo_id}/resolve/main/meta/info.json")
    response.raise_for_status()  # Raises an HTTPError for bad responses
    dataset_info = response.json()
    dataset_info["repo_id"] = repo_id
    return IterableNamespace(dataset_info)


def visualize_dataset_html(
    dataset: LeRobotDataset | None,
    episodes: list[int] | None = None,
    output_dir: Path | None = None,
    serve: bool = True,
    host: str = "127.0.0.1",
    port: int = 9090,
    force_override: bool = False,
) -> Path | None:
    init_logging()

    template_dir = Path(__file__).resolve().parent.parent / "templates"

    if output_dir is None:
        # Create a temporary directory that will be automatically cleaned up
        output_dir = tempfile.mkdtemp(prefix="lerobot_visualize_dataset_")

    output_dir = Path(output_dir)
    if output_dir.exists():
        if force_override:
            shutil.rmtree(output_dir)
        else:
            logging.info(f"Output directory already exists. Loading from it: '{output_dir}'")

    output_dir.mkdir(parents=True, exist_ok=True)

    static_dir = output_dir / "static"
    static_dir.mkdir(parents=True, exist_ok=True)
<<<<<<< HEAD

    if dataset is None:
        if serve:
            run_server(
                dataset=None,
                episodes=None,
                host=host,
                port=port,
                static_folder=static_dir,
                template_folder=template_dir,
            )
    else:
        image_keys = dataset.meta.image_keys if isinstance(dataset, LeRobotDataset) else []
        if len(image_keys) > 0:
            raise NotImplementedError(f"Image keys ({image_keys=}) are currently not supported.")

=======

    if dataset is None:
        if serve:
            run_server(
                dataset=None,
                episodes=None,
                host=host,
                port=port,
                static_folder=static_dir,
                template_folder=template_dir,
            )
    else:
>>>>>>> eec6796c
        # Create a simlink from the dataset video folder containg mp4 files to the output directory
        # so that the http server can get access to the mp4 files.
        if isinstance(dataset, LeRobotDataset):
            ln_videos_dir = static_dir / "videos"
            if not ln_videos_dir.exists():
                ln_videos_dir.symlink_to((dataset.root / "videos").resolve())

        if serve:
            run_server(dataset, episodes, host, port, static_dir, template_dir)


def main():
    parser = argparse.ArgumentParser()

    parser.add_argument(
        "--repo-id",
        type=str,
        default=None,
        help="Name of hugging face repositery containing a LeRobotDataset dataset (e.g. `lerobot/pusht` for https://huggingface.co/datasets/lerobot/pusht).",
    )
    parser.add_argument(
        "--local-files-only",
        type=int,
        default=0,
        help="Use local files only. By default, this script will try to fetch the dataset from the hub if it exists.",
    )
    parser.add_argument(
        "--root",
        type=Path,
        default=None,
        help="Root directory for a dataset stored locally (e.g. `--root data`). By default, the dataset will be loaded from hugging face cache folder, or downloaded from the hub if available.",
    )
    parser.add_argument(
        "--load-from-hf-hub",
        type=int,
        default=0,
        help="Load videos and parquet files from HF Hub rather than local system.",
    )
    parser.add_argument(
        "--episodes",
        type=int,
        nargs="*",
        default=None,
        help="Episode indices to visualize (e.g. `0 1 5 6` to load episodes of index 0, 1, 5 and 6). By default loads all episodes.",
    )
    parser.add_argument(
        "--output-dir",
        type=Path,
        default=None,
        help="Directory path to write html files and kickoff a web server. By default write them to 'outputs/visualize_dataset/REPO_ID'.",
    )
    parser.add_argument(
        "--serve",
        type=int,
        default=1,
        help="Launch web server.",
    )
    parser.add_argument(
        "--host",
        type=str,
        default="127.0.0.1",
        help="Web host used by the http server.",
    )
    parser.add_argument(
        "--port",
        type=int,
        default=9090,
        help="Web port used by the http server.",
    )
    parser.add_argument(
        "--force-override",
        type=int,
        default=0,
        help="Delete the output directory if it exists already.",
    )

    args = parser.parse_args()
    kwargs = vars(args)
    repo_id = kwargs.pop("repo_id")
    load_from_hf_hub = kwargs.pop("load_from_hf_hub")
    root = kwargs.pop("root")
    local_files_only = kwargs.pop("local_files_only")

    dataset = None
    if repo_id:
        dataset = (
            LeRobotDataset(repo_id, root=root, local_files_only=local_files_only)
            if not load_from_hf_hub
            else get_dataset_info(repo_id)
        )

    visualize_dataset_html(dataset, **vars(args))


if __name__ == "__main__":
    main()<|MERGE_RESOLUTION|>--- conflicted
+++ resolved
@@ -232,72 +232,6 @@
     """Get a csv str containing timeseries data of an episode (e.g. state and action).
     This file will be loaded by Dygraph javascript to plot data in real time."""
     columns = []
-<<<<<<< HEAD
-    has_state = "observation.state" in dataset.features
-    has_action = "action" in dataset.features
-
-    # init header of csv with state and action names
-    header = ["timestamp"]
-    if has_state:
-        dim_state = (
-            dataset.meta.shapes["observation.state"][0]
-            if isinstance(dataset, LeRobotDataset)
-            else dataset.features["observation.state"].shape[0]
-        )
-        header += [f"state_{i}" for i in range(dim_state)]
-        column_names = dataset.features["observation.state"]["names"]
-        while not isinstance(column_names, list):
-            column_names = list(column_names.values())[0]
-        columns.append({"key": "state", "value": column_names})
-    if has_action:
-        dim_action = (
-            dataset.meta.shapes["action"][0]
-            if isinstance(dataset, LeRobotDataset)
-            else dataset.features.action.shape[0]
-        )
-        header += [f"action_{i}" for i in range(dim_action)]
-        column_names = dataset.features["action"]["names"]
-        while not isinstance(column_names, list):
-            column_names = list(column_names.values())[0]
-        columns.append({"key": "action", "value": column_names})
-
-    if isinstance(dataset, LeRobotDataset):
-        from_idx = dataset.episode_data_index["from"][episode_index]
-        to_idx = dataset.episode_data_index["to"][episode_index]
-        selected_columns = ["timestamp"]
-        if has_state:
-            selected_columns += ["observation.state"]
-        if has_action:
-            selected_columns += ["action"]
-        data = (
-            dataset.hf_dataset.select(range(from_idx, to_idx))
-            .select_columns(selected_columns)
-            .with_format("numpy")
-        )
-        rows = np.hstack(
-            (np.expand_dims(data["timestamp"], axis=1), *[data[col] for col in selected_columns[1:]])
-        ).tolist()
-    else:
-        repo_id = dataset.repo_id
-        selected_columns = ["timestamp"]
-        if "observation.state" in dataset.features:
-            selected_columns.append("observation.state")
-        if "action" in dataset.features:
-            selected_columns.append("action")
-
-        url = f"https://huggingface.co/datasets/{repo_id}/resolve/main/" + dataset.data_path.format(
-            episode_chunk=int(episode_index) // dataset.chunks_size, episode_index=episode_index
-        )
-        df = pd.read_parquet(url)
-        data = df[selected_columns]  # Select specific columns
-        rows = np.hstack(
-            (
-                np.expand_dims(data["timestamp"], axis=1),
-                *[np.vstack(data[col]) for col in selected_columns[1:]],
-            )
-        ).tolist()
-
-=======
 
     selected_columns = [col for col, ft in dataset.features.items() if ft["dtype"] == "float32"]
     selected_columns.remove("timestamp")
@@ -347,7 +281,6 @@
         )
     ).tolist()
 
->>>>>>> eec6796c
     # Convert data to CSV string
     csv_buffer = StringIO()
     csv_writer = csv.writer(csv_buffer)
@@ -419,7 +352,6 @@
 
     static_dir = output_dir / "static"
     static_dir.mkdir(parents=True, exist_ok=True)
-<<<<<<< HEAD
 
     if dataset is None:
         if serve:
@@ -432,24 +364,6 @@
                 template_folder=template_dir,
             )
     else:
-        image_keys = dataset.meta.image_keys if isinstance(dataset, LeRobotDataset) else []
-        if len(image_keys) > 0:
-            raise NotImplementedError(f"Image keys ({image_keys=}) are currently not supported.")
-
-=======
-
-    if dataset is None:
-        if serve:
-            run_server(
-                dataset=None,
-                episodes=None,
-                host=host,
-                port=port,
-                static_folder=static_dir,
-                template_folder=template_dir,
-            )
-    else:
->>>>>>> eec6796c
         # Create a simlink from the dataset video folder containg mp4 files to the output directory
         # so that the http server can get access to the mp4 files.
         if isinstance(dataset, LeRobotDataset):
