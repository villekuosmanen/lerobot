"""
Utilities to control a robot.

Useful to record a dataset, replay a recorded episode, run the policy on your robot
and record an evaluation dataset, and to recalibrate your robot if needed.

Examples of usage:

- Recalibrate your robot:
```bash
python lerobot/scripts/control_robot.py \
    --robot.type=so100 \
    --control.type=calibrate
```

- Unlimited teleoperation at highest frequency (~200 Hz is expected), to exit with CTRL+C:
```bash
python lerobot/scripts/control_robot.py \
    --robot.type=so100 \
    --robot.cameras='{}' \
    --control.type=teleoperate

# Add the cameras from the robot definition to visualize them:
python lerobot/scripts/control_robot.py \
    --robot.type=so100 \
    --control.type=teleoperate
```

- Unlimited teleoperation at a limited frequency of 30 Hz, to simulate data recording frequency:
```bash
python lerobot/scripts/control_robot.py \
    --robot.type=so100 \
    --control.type=teleoperate \
    --control.fps=30
```

- Record one episode in order to test replay:
```bash
python lerobot/scripts/control_robot.py \
    --robot.type=so100 \
    --control.type=record \
    --control.fps=30 \
    --control.single_task="Grasp a lego block and put it in the bin." \
    --control.repo_id=$USER/koch_test \
    --control.num_episodes=1 \
    --control.push_to_hub=True
```

- Visualize dataset:
```bash
python lerobot/scripts/visualize_dataset.py \
    --repo-id $USER/koch_test \
    --episode-index 0
```

- Replay this test episode:
```bash
python lerobot/scripts/control_robot.py replay \
    --robot.type=so100 \
    --control.type=replay \
    --control.fps=30 \
    --control.repo_id=$USER/koch_test \
    --control.episode=0
```

- Record a full dataset in order to train a policy, with 2 seconds of warmup,
30 seconds of recording for each episode, and 10 seconds to reset the environment in between episodes:
```bash
python lerobot/scripts/control_robot.py record \
    --robot.type=so100 \
    --control.type=record \
    --control.fps 30 \
    --control.repo_id=$USER/koch_pick_place_lego \
    --control.num_episodes=50 \
    --control.warmup_time_s=2 \
    --control.episode_time_s=30 \
    --control.reset_time_s=10
```

- For remote controlled robots like LeKiwi, run this script on the robot edge device (e.g. RaspBerryPi):
```bash
python lerobot/scripts/control_robot.py \
  --robot.type=lekiwi \
  --control.type=remote_robot
```

**NOTE**: You can use your keyboard to control data recording flow.
- Tap right arrow key '->' to early exit while recording an episode and go to resseting the environment.
- Tap right arrow key '->' to early exit while resetting the environment and got to recording the next episode.
- Tap left arrow key '<-' to early exit and re-record the current episode.
- Tap escape key 'esc' to stop the data recording.
This might require a sudo permission to allow your terminal to monitor keyboard events.

**NOTE**: You can resume/continue data recording by running the same data recording command and adding `--control.resume=true`.

- Train on this dataset with the ACT policy:
```bash
python lerobot/scripts/train.py \
  --dataset.repo_id=${HF_USER}/koch_pick_place_lego \
  --policy.type=act \
  --output_dir=outputs/train/act_koch_pick_place_lego \
  --job_name=act_koch_pick_place_lego \
  --device=cuda \
  --wandb.enable=true
```

- Run the pretrained policy on the robot:
```bash
python lerobot/scripts/control_robot.py \
    --robot.type=so100 \
    --control.type=record \
    --control.fps=30 \
    --control.single_task="Grasp a lego block and put it in the bin." \
    --control.repo_id=$USER/eval_act_koch_pick_place_lego \
    --control.num_episodes=10 \
    --control.warmup_time_s=2 \
    --control.episode_time_s=30 \
    --control.reset_time_s=10 \
    --control.push_to_hub=true \
    --control.policy.path=outputs/train/act_koch_pick_place_lego/checkpoints/080000/pretrained_model
```
"""

import logging
import time
from dataclasses import asdict
from pprint import pformat

# from safetensors.torch import load_file, save_file
from lerobot.common.datasets.lerobot_dataset import LeRobotDataset
from lerobot.common.robot_devices.control_configs import (
    CalibrateControlConfig,
    ControlPipelineConfig,
    RecordControlConfig,
    RemoteRobotConfig,
    ReplayControlConfig,
    TeleoperateControlConfig,
)
from lerobot.common.robot_devices.control_utils import (
    control_loop,
    init_keyboard_listener,
    log_control_info,
    record_episode,
    reset_environment,
    sanity_check_dataset_name,
    sanity_check_dataset_robot_compatibility,
    stop_recording,
    warmup_record,
)
from lerobot.common.robot_devices.robots.utils import Robot, make_robot_from_config
from lerobot.common.robot_devices.utils import busy_wait, safe_disconnect
from lerobot.common.utils.utils import has_method, init_logging, log_say
from lerobot.common.datasets.utils import load_json
from lerobot.configs import parser

########################################################################################
# Control modes
########################################################################################


@safe_disconnect
def calibrate(robot: Robot, cfg: CalibrateControlConfig):
    # TODO(aliberts): move this code in robots' classes
    if robot.robot_type.startswith("stretch"):
        if not robot.is_connected:
            robot.connect()
        if not robot.is_homed():
            robot.home()
        return

    arms = robot.available_arms if cfg.arms is None else cfg.arms
    unknown_arms = [arm_id for arm_id in arms if arm_id not in robot.available_arms]
    available_arms_str = " ".join(robot.available_arms)
    unknown_arms_str = " ".join(unknown_arms)

    if arms is None or len(arms) == 0:
        raise ValueError(
            "No arm provided. Use `--arms` as argument with one or more available arms.\n"
            f"For instance, to recalibrate all arms add: `--arms {available_arms_str}`"
        )

    if len(unknown_arms) > 0:
        raise ValueError(
            f"Unknown arms provided ('{unknown_arms_str}'). Available arms are `{available_arms_str}`."
        )

    for arm_id in arms:
        arm_calib_path = robot.calibration_dir / f"{arm_id}.json"
        if arm_calib_path.exists():
            print(f"Removing '{arm_calib_path}'")
            arm_calib_path.unlink()
        else:
            print(f"Calibration file not found '{arm_calib_path}'")

    if robot.is_connected:
        robot.disconnect()

    if robot.robot_type.startswith("lekiwi") and "main_follower" in arms:
        print("Calibrating only the lekiwi follower arm 'main_follower'...")
        robot.calibrate_follower()
        return

    if robot.robot_type.startswith("lekiwi") and "main_leader" in arms:
        print("Calibrating only the lekiwi leader arm 'main_leader'...")
        robot.calibrate_leader()
        return

    # Calling `connect` automatically runs calibration
    # when the calibration file is missing
    robot.connect()
    robot.disconnect()
    print("Calibration is done! You can now teleoperate and record datasets!")


@safe_disconnect
def teleoperate(robot: Robot, cfg: TeleoperateControlConfig, no_robot: bool = False):
    control_loop(
        robot,
        control_time_s=cfg.teleop_time_s,
        fps=cfg.fps,
        teleoperate=True,
        display_cameras=cfg.display_cameras,
    )


@safe_disconnect
def record(
    robot: Robot,
    cfg: RecordControlConfig,
    no_robot: bool = False,
) -> LeRobotDataset:
    # TODO(rcadene): Add option to record logs
    listener = None
    events = None

    if cfg.resume:
        dataset = LeRobotDataset(
            cfg.repo_id,
            root=cfg.root,
        )
        if len(robot.cameras) > 0:
            dataset.start_image_writer(
                num_processes=cfg.num_image_writer_processes,
                num_threads=cfg.num_image_writer_threads_per_camera * len(robot.cameras),
            )
        if not no_robot:
            sanity_check_dataset_robot_compatibility(dataset, robot, cfg.fps, cfg.video)
    else:
        # Create empty dataset or load existing saved episodes
        sanity_check_dataset_name(cfg.repo_id, cfg.policy)
        dataset = LeRobotDataset.create(
            cfg.repo_id,
            cfg.fps,
            root=cfg.root,
            robot=robot,
            use_videos=cfg.video,
            image_writer_processes=cfg.num_image_writer_processes,
            image_writer_threads=cfg.num_image_writer_threads_per_camera * len(robot.cameras),
        )

    if not no_robot and not robot.is_connected:
        robot.connect()

    # Ensure the number of tasks provided is equal to number of discrete steps.
    if cfg.tasks_path != None:
        # TODO
        tasks_by_episodes = load_json(cfg.tasks_path)
        tasks_by_episodes = {int(ep_idx): task for ep_idx, task in tasks_by_episodes.items()}

    listener, events = init_keyboard_listener()

    # Execute a few seconds without recording to:
    # 1. teleoperate the robot to move it in starting position if no policy provided,
    # 2. give times to the robot devices to connect and start synchronizing,
    # 3. place the cameras windows on screen
    if not no_robot:
        log_say("Warmup record", cfg.play_sounds)
        warmup_record(robot, events, True, cfg.warmup_time_s, cfg.display_cameras, cfg.fps)

        if has_method(robot, "teleop_safety_stop"):
            robot.teleop_safety_stop()

    recorded_episodes = 0
    if cfg.resume:
        recorded_episodes = dataset.meta.total_episodes
        print(recorded_episodes)

    while True:
        if recorded_episodes >= cfg.num_episodes:
            break
        if no_robot:
            break

        log_say(f"Recording episode {dataset.num_episodes}", cfg.play_sounds)
        record_episode(
            robot=robot,
            dataset=dataset,
            events=events,
            episode_time_s=cfg.episode_time_s,
            display_cameras=cfg.display_cameras,
            policy=None,
            device=cfg.device,
            use_amp=cfg.use_amp,
            fps=cfg.fps,
            single_task=cfg.single_task,
        )

        # Execute a few seconds without recording to give time to manually reset the environment
        # Current code logic doesn't allow to teleoperate during this time.
        # TODO(rcadene): add an option to enable teleoperation during reset
        # Skip reset for the last episode to be recorded
        if not events["stop_recording"] and (
            (recorded_episodes < cfg.num_episodes - 1) or events["rerecord_episode"]
        ):
            log_say("Reset the environment", cfg.play_sounds)
            reset_environment(robot, events, cfg.reset_time_s, cfg.fps)

        if events["rerecord_episode"]:
            log_say("Re-record episode", cfg.play_sounds)
            events["rerecord_episode"] = False
            events["exit_early"] = False
            dataset.clear_episode_buffer()
            continue

<<<<<<< HEAD
        task = cfg.single_task
        if task is None:
            task = tasks_by_episodes[recorded_episodes]
        dataset.save_episode(cfg.single_task)
=======
        dataset.save_episode()
>>>>>>> e81c36cf
        recorded_episodes += 1

    log_say("Stop recording", cfg.play_sounds, blocking=True)
    stop_recording(robot, listener, cfg.display_cameras)

    if cfg.push_to_hub:
        dataset.push_to_hub(tags=cfg.tags, private=cfg.private)

    log_say("Exiting", cfg.play_sounds)
    return dataset


@safe_disconnect
def replay(
    robot: Robot,
    cfg: ReplayControlConfig,
):
    # TODO(rcadene, aliberts): refactor with control_loop, once `dataset` is an instance of LeRobotDataset
    # TODO(rcadene): Add option to record logs

    dataset = LeRobotDataset(cfg.repo_id, root=cfg.root, episodes=[cfg.episode])
    actions = dataset.hf_dataset.select_columns("action")

    if not robot.is_connected:
        robot.connect()

    log_say("Replaying episode", cfg.play_sounds, blocking=True)
    for idx in range(dataset.num_frames):
        start_episode_t = time.perf_counter()

        action = actions[idx]["action"]
        robot.send_action(action)

        dt_s = time.perf_counter() - start_episode_t
        busy_wait(1 / cfg.fps - dt_s)

        dt_s = time.perf_counter() - start_episode_t
        log_control_info(robot, dt_s, fps=cfg.fps)


@parser.wrap()
def control_robot(cfg: ControlPipelineConfig):
    init_logging()
    logging.info(pformat(asdict(cfg)))

    if cfg.no_robot:
        from lerobot.common.robot_devices.robots.nooprobot import NoOpRobot
        robot = NoOpRobot()
    else:
        robot = make_robot_from_config(cfg.robot)

    if isinstance(cfg.control, CalibrateControlConfig):
        calibrate(robot, cfg.control)
    elif isinstance(cfg.control, TeleoperateControlConfig):
        teleoperate(robot, cfg.control)
    elif isinstance(cfg.control, RecordControlConfig):
        record(robot, cfg.control, no_robot=cfg.no_robot)
    elif isinstance(cfg.control, ReplayControlConfig):
        replay(robot, cfg.control)
    elif isinstance(cfg.control, RemoteRobotConfig):
        from lerobot.common.robot_devices.robots.lekiwi_remote import run_lekiwi

        run_lekiwi(cfg.robot)

    if robot.is_connected:
        # Disconnect manually to avoid a "Core dump" during process
        # termination due to camera threads not properly exiting.
        robot.disconnect()


if __name__ == "__main__":
    control_robot()<|MERGE_RESOLUTION|>--- conflicted
+++ resolved
@@ -292,6 +292,11 @@
             break
 
         log_say(f"Recording episode {dataset.num_episodes}", cfg.play_sounds)
+        task = cfg.single_task
+        if task is None:
+            # TODO: tasks_by_episodes was broken previously
+            task = tasks_by_episodes[recorded_episodes]
+
         record_episode(
             robot=robot,
             dataset=dataset,
@@ -302,7 +307,7 @@
             device=cfg.device,
             use_amp=cfg.use_amp,
             fps=cfg.fps,
-            single_task=cfg.single_task,
+            single_task=task,
         )
 
         # Execute a few seconds without recording to give time to manually reset the environment
@@ -322,14 +327,7 @@
             dataset.clear_episode_buffer()
             continue
 
-<<<<<<< HEAD
-        task = cfg.single_task
-        if task is None:
-            task = tasks_by_episodes[recorded_episodes]
-        dataset.save_episode(cfg.single_task)
-=======
         dataset.save_episode()
->>>>>>> e81c36cf
         recorded_episodes += 1
 
     log_say("Stop recording", cfg.play_sounds, blocking=True)
