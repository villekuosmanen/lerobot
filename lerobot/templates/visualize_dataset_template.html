<!DOCTYPE html>
<html lang="en">

<head>
    <meta charset="UTF-8">
    <meta name="viewport" content="width=device-width, initial-scale=1.0">
    <!-- # TODO(rcadene, mishig25): store the js files locally -->
    <script src="https://cdnjs.cloudflare.com/ajax/libs/alpinejs/3.13.5/cdn.min.js" defer></script>
    <script src="https://cdn.jsdelivr.net/npm/dygraphs@2.2.1/dist/dygraph.min.js" type="text/javascript"></script>
    <script src="https://cdn.tailwindcss.com"></script>
    <title>{{ dataset_info.repo_id }} episode {{ episode_id }}</title>
</head>

<!-- Use [Alpin.js](https://alpinejs.dev), a lightweight and easy to learn JS framework -->
<!-- Use [tailwindcss](https://tailwindcss.com/), CSS classes for styling html -->
<!-- Use [dygraphs](https://dygraphs.com/), a lightweight JS charting library -->
<body class="flex flex-col md:flex-row h-screen max-h-screen bg-slate-950 text-gray-200" x-data="createAlpineData()" @keydown.window="(e) => {
    // Use the space bar to play and pause, instead of default action (e.g. scrolling)
    const { keyCode, key } = e;
    if (keyCode === 32 || key === ' ') {
        e.preventDefault();
        $refs.btnPause.classList.contains('hidden') ? $refs.btnPlay.click() : $refs.btnPause.click();
    }else if (key === 'ArrowDown' || key === 'ArrowUp'){
        const nextEpisodeId = key === 'ArrowDown' ? {{ episode_id }} + 1 : {{ episode_id }} - 1;
        const lowestEpisodeId = {{ episodes }}.at(0);
        const highestEpisodeId = {{ episodes }}.at(-1);
        if(nextEpisodeId >= lowestEpisodeId && nextEpisodeId <= highestEpisodeId){
            window.location.href = `./episode_${nextEpisodeId}`;
        }
    }
}">
    <!-- Sidebar -->
    <div x-ref="sidebar" class="bg-slate-900 p-5 break-words overflow-y-auto shrink-0 md:shrink md:w-60 md:max-h-screen">
        <a href="https://github.com/huggingface/lerobot" target="_blank" class="hidden md:block">
            <img src="https://github.com/huggingface/lerobot/raw/main/media/lerobot-logo-thumbnail.png">
        </a>
        <a href="https://huggingface.co/datasets/{{ dataset_info.repo_id }}" target="_blank">
            <h1 class="mb-4 text-xl font-semibold">{{ dataset_info.repo_id }}</h1>
        </a>

        <ul>
            <li>
                Number of samples/frames: {{ dataset_info.num_samples }}
            </li>
            <li>
                Number of episodes: {{ dataset_info.num_episodes }}
            </li>
            <li>
                Frames per second: {{ dataset_info.fps }}
            </li>
        </ul>

        <p>Episodes:</p>
        <!-- episodes menu for medium & large screens -->
        <ul class="ml-2 hidden md:block">
            {% for episode in episodes %}
            <li class="font-mono text-sm mt-0.5">
                <a href="episode_{{ episode }}" class="underline {% if episode_id == episode %}font-bold -ml-1{% endif %}">
                    Episode {{ episode }}
                </a>
            </li>
            {% endfor %}
        </ul>

        <!-- episodes menu for small screens -->
        <div class="flex overflow-x-auto md:hidden">
            {% for episode in episodes %}
            <p class="font-mono text-sm mt-0.5 border-r last:border-r-0 px-2 {% if episode_id == episode %}font-bold{% endif %}">
                <a href="episode_{{ episode }}" class="">
                    {{ episode }}
                </a>
            </p>
            {% endfor %}
        </div>

    </div>

    <!-- Toggle sidebar button -->
    <button class="flex items-center opacity-50 hover:opacity-100 mx-1 hidden md:block"
        @click="() => ($refs.sidebar.classList.toggle('hidden'))" title="Toggle sidebar">
        <div class="bg-slate-500 w-2 h-10 rounded-full"></div>
    </button>

    <!-- Content -->
    <div class="max-h-screen flex flex-col gap-4 overflow-y-auto md:flex-1">
        <h1 class="text-xl font-bold mt-4 font-mono">
            Episode {{ episode_id }}
        </h1>

        <!-- Error message -->
        <div class="font-medium text-orange-700 hidden" :class="{ 'hidden': !videoCodecError }">
            <p>Videos could NOT play because <a href="https://en.wikipedia.org/wiki/AV1" target="_blank" class="underline">AV1</a> decoding is not available on your browser.</p>
            <ul class="list-decimal list-inside">
                <li>If iPhone: <span class="italic">It is supported with A17 chip or higher.</span></li>
                <li>If Mac with Safari: <span class="italic">It is supported on most browsers except Safari with M1 chip or higher and on Safari with M3 chip or higher.</span></li>
                <li>Other: <span class="italic">Contact the maintainers on LeRobot discord channel:</span> <a href="https://discord.com/invite/s3KuuzsPFb" target="_blank" class="underline">https://discord.com/invite/s3KuuzsPFb</a></li>
            </ul>
        </div>

        <!-- Videos -->
<<<<<<< HEAD
        <div class="flex flex-wrap gap-x-2 gap-y-6">
            {% for video_info in videos_info %}
            <div x-show="!videoCodecError" class="max-w-96 relative">
=======
        <div  class="max-w-32 relative text-sm mb-4 select-none"
            @click.outside="isVideosDropdownOpen = false">
            <div
                @click="isVideosDropdownOpen = !isVideosDropdownOpen"
                class="p-2 border border-slate-500 rounded flex justify-between items-center cursor-pointer"
            >
            <span class="truncate">filter videos</span>
            <div class="transition-transform" :class="{ 'rotate-180': isVideosDropdownOpen }">🔽</div>
            </div>
    
            <div x-show="isVideosDropdownOpen" 
                class="absolute mt-1 border border-slate-500 rounded shadow-lg z-10">
            <div>
                <template x-for="option in videosKeys" :key="option">
                <div
                    @click="videosKeysSelected = videosKeysSelected.includes(option) ? videosKeysSelected.filter(v => v !== option) : [...videosKeysSelected, option]"
                    class="p-2 cursor-pointer bg-slate-900"
                    :class="{ 'bg-slate-700': videosKeysSelected.includes(option) }"
                    x-text="option"
                ></div>
                </template>
            </div>
            </div>
        </div>

        <div class="flex flex-wrap gap-x-2 gap-y-6">
            {% for video_info in videos_info %}
            <div x-show="!videoCodecError && videosKeysSelected.includes('{{ video_info.filename }}')" class="max-w-96 relative">
>>>>>>> eec6796c
                <p class="absolute inset-x-0 -top-4 text-sm text-gray-300 bg-gray-800 px-2 rounded-t-xl truncate">{{ video_info.filename }}</p>
                <video muted loop type="video/mp4" class="object-contain w-full h-full" @canplaythrough="videoCanPlay" @timeupdate="() => {
                    if (video.duration) {
                      const time = video.currentTime;
                      const pc = (100 / video.duration) * time;
                      $refs.slider.value = pc;
                      dygraphTime = time;
                      dygraphIndex = Math.floor(pc * dygraph.numRows() / 100);
                      dygraph.setSelection(dygraphIndex, undefined, true, true);

                      $refs.timer.textContent = formatTime(time) + ' / ' + formatTime(video.duration);

                      updateTimeQuery(time.toFixed(2));
                    }
                }" @ended="() => {
                    $refs.btnPlay.classList.remove('hidden');
                    $refs.btnPause.classList.add('hidden');
                }"
                    @loadedmetadata="() => ($refs.timer.textContent = formatTime(0) + ' / ' + formatTime(video.duration))">
                    <source src="{{ video_info.url }}">
                    Your browser does not support the video tag.
                </video>
            </div>
            {% endfor %}
        </div>

        <!-- Language instruction -->
        {% if videos_info[0].language_instruction %}
        <p class="font-medium mt-2">
            Language Instruction: <span class="italic">{{ videos_info[0].language_instruction }}</span>
        </p>
        {% endif %}

        <!-- Shortcuts info -->
        <div class="text-sm hidden md:block">
            Hotkeys: <span class="font-mono">Space</span> to pause/unpause, <span class="font-mono">Arrow Down</span> to go to next episode, <span class="font-mono">Arrow Up</span> to go to previous episode.
        </div>

        <!-- Controllers -->
        <div class="flex gap-1 text-3xl items-center">
            <button x-ref="btnPlay" class="-rotate-90" class="-rotate-90" title="Play. Toggle with Space" @click="() => {
                videos.forEach(video => video.play());
                $refs.btnPlay.classList.toggle('hidden');
                $refs.btnPause.classList.toggle('hidden');
            }">🔽</button>
            <button x-ref="btnPause" class="hidden" title="Pause. Toggle with Space" @click="() => {
                videos.forEach(video => video.pause());
                $refs.btnPlay.classList.toggle('hidden');
                $refs.btnPause.classList.toggle('hidden');
            }">⏸️</button>
            <button title="Jump backward 5 seconds"
                @click="() => (videos.forEach(video => (video.currentTime -= 5)))">⏪</button>
            <button title="Jump forward 5 seconds"
                @click="() => (videos.forEach(video => (video.currentTime += 5)))">⏩</button>
            <button title="Rewind from start"
                @click="() => (videos.forEach(video => (video.currentTime = 0.0)))">↩️</button>
            <input x-ref="slider" max="100" min="0" step="1" type="range" value="0" class="w-80 mx-2" @input="() => {
                const sliderValue = $refs.slider.value;
                videos.forEach(video => {
                    const time = (video.duration * sliderValue) / 100;
                    video.currentTime = time;
                });
            }" />
            <div x-ref="timer" class="font-mono text-sm border border-slate-500 rounded-lg px-1 py-0.5 shrink-0">0:00 /
                0:00
            </div>
        </div>

        <!-- Graph -->
        <div class="flex gap-2 mb-4 flex-wrap">
            <div>
                <div id="graph" @mouseleave="() => {
                    dygraph.setSelection(dygraphIndex, undefined, true, true);
                    dygraphTime = video.currentTime;
                }">
                </div>
                <p x-ref="graphTimer" class="font-mono ml-14 mt-4"
                    x-init="$watch('dygraphTime', value => ($refs.graphTimer.innerText = `Time: ${dygraphTime.toFixed(2)}s`))">
                    Time: 0.00s
                </p>
            </div>

            <table class="text-sm border-collapse border border-slate-700" x-show="currentFrameData">
                <thead>
                    <tr>
                        <th></th>
                        <template x-for="(_, colIndex) in Array.from({length: columns.length}, (_, index) => index)">
                            <th class="border border-slate-700">
                                <div class="flex gap-x-2 justify-between px-2">
                                    <input type="checkbox" :checked="isColumnChecked(colIndex)"
                                        @change="toggleColumn(colIndex)">
                                    <p x-text="`${columns[colIndex].key}`"></p>
                                </div>
                            </th>
                        </template>
                    </tr>
                </thead>
                <tbody>
                    <template x-for="(row, rowIndex) in rows">
                        <tr class="odd:bg-gray-800 even:bg-gray-900">
                            <td class="border border-slate-700">
                                <div class="flex gap-x-2 max-w-64 font-semibold px-1 break-all">
                                    <input type="checkbox" :checked="isRowChecked(rowIndex)"
                                        @change="toggleRow(rowIndex)">
                                    <p x-text="`${rowLabels[rowIndex]}`"></p>
                                </div>
                            </td>
                            <template x-for="(cell, colIndex) in row">
                                <td x-show="cell" class="border border-slate-700">
                                    <div class="flex gap-x-2 w-24 justify-between px-2" :class="{ 'hidden': cell.isNull }">
                                        <input type="checkbox" x-model="cell.checked" @change="updateTableValues()">
                                        <span x-text="`${!cell.isNull ? cell.value.toFixed(2) : null}`"
                                            :style="`color: ${cell.color}`"></span>
                                    </div>
                                </td>
                            </template>
                        </tr>
                    </template>
                </tbody>
            </table>

            <div id="labels" class="hidden">
            </div>
        </div>
    </div>

    <script>
        const parentOrigin = "https://huggingface.co";
        const searchParams = new URLSearchParams();
        searchParams.set("dataset", "{{ dataset_info.repo_id }}");
        searchParams.set("episode", "{{ episode_id }}");
		window.parent.postMessage({ queryString: searchParams.toString() }, parentOrigin);
    </script>

    <script>
        function createAlpineData() {
            return {
                // state
                dygraph: null,
                currentFrameData: null,
                checked: [],
                dygraphTime: 0.0,
                dygraphIndex: 0,
                videos: null,
                video: null,
                colors: null,
                nVideos: {{ videos_info | length }},
                nVideoReadyToPlay: 0,
                videoCodecError: false,
<<<<<<< HEAD
=======
                isVideosDropdownOpen: false,
                videosKeys: {{ videos_info | map(attribute='filename') | list | tojson }},
                videosKeysSelected: [],
>>>>>>> eec6796c
                columns: {{ columns | tojson }},
                rowLabels: {{ columns | tojson }}.reduce((colA, colB) => colA.value.length > colB.value.length ? colA : colB).value,

                // alpine initialization
                init() {
                    // check if videos can play
                    const dummyVideo = document.createElement('video');
                    const canPlayVideos = dummyVideo.canPlayType('video/mp4; codecs="av01.0.05M.08"'); // codec source: https://huggingface.co/blog/video-encoding#results
                    if(!canPlayVideos){
                        this.videoCodecError = true;
                    }
                    this.videosKeysSelected = this.videosKeys.map(opt => opt)

                    // process CSV data
                    const csvDataStr = {{ episode_data_csv_str|tojson|safe }};
                    // Create a Blob with the CSV data
                    const blob = new Blob([csvDataStr], { type: 'text/csv;charset=utf-8;' });
                    // Create a URL for the Blob
                    const csvUrl = URL.createObjectURL(blob);

                    // process CSV data
                    const csvDataStr = {{ episode_data_csv_str|tojson|safe }};
                    // Create a Blob with the CSV data
                    const blob = new Blob([csvDataStr], { type: 'text/csv;charset=utf-8;' });
                    // Create a URL for the Blob
                    const csvUrl = URL.createObjectURL(blob);

                    // process CSV data
                    this.videos = document.querySelectorAll('video');
                    this.video = this.videos[0];
                    this.dygraph = new Dygraph(document.getElementById("graph"), csvUrl, {
                        pixelsPerPoint: 0.01,
                        legend: 'always',
                        labelsDiv: document.getElementById('labels'),
                        labelsKMB: true,
                        strokeWidth: 1.5,
                        pointClickCallback: (event, point) => {
                            this.dygraphTime = point.xval;
                            this.updateTableValues(this.dygraphTime);
                        },
                        highlightCallback: (event, x, points, row, seriesName) => {
                            this.dygraphTime = x;
                            this.updateTableValues(this.dygraphTime);
                        },
                        drawCallback: (dygraph, is_initial) => {
                            if (is_initial) {
                                // dygraph initialization
                                this.dygraph.setSelection(this.dygraphIndex, undefined, true, true);
                                this.colors = this.dygraph.getColors();
                                this.checked = Array(this.colors.length).fill(true);

                                const colors = [];
                                let lightness = 30; // const LIGHTNESS = [30, 65, 85]; // state_lightness, action_lightness, pred_action_lightness
                                for(const column of this.columns){
                                    const nValues = column.value.length;
                                    for (let hue = 0; hue < 360; hue += parseInt(360/nValues)) {
                                        const color = `hsl(${hue}, 100%, ${lightness}%)`;
                                        colors.push(color);
                                    }
                                    lightness += 35;
                                }

                                this.dygraph.updateOptions({ colors });
                                this.colors = colors;

                                this.updateTableValues();

                                let url = new URL(window.location.href);
                                let params = new URLSearchParams(url.search);
                                let time = params.get("t");
                                if(time){
                                    time = parseFloat(time);
                                    this.videos.forEach(video => (video.currentTime = time));
                                }
                            }
                        },
                    });
                },

                //#region Table Data

                // turn dygraph's 1D data (at a given time t) to 2D data that whose columns names are defined in this.columnNames.
                // 2d data view is used to create html table element.
                get rows() {
                    if (!this.currentFrameData) {
                        return [];
                    }
                    const rows = [];
                    const nRows = Math.max(...this.columns.map(column => column.value.length));
                    let rowIndex = 0;
                    while(rowIndex < nRows){
                        const row = [];
                        // number of states may NOT match number of actions. In this case, we null-pad the 2D array to make a fully rectangular 2d array
                        const nullCell = { isNull: true };
                        // row consists of [state value, action value]
                        let idx = rowIndex;
                        for(const column of this.columns){
                            const nColumn = column.value.length;
                            row.push(rowIndex < nColumn ? this.currentFrameData[idx] : nullCell);
                            idx += nColumn; // because this.currentFrameData = [state0, state1, ..., stateN, action0, action1, ..., actionN]
                        }
                        rowIndex += 1;
                        rows.push(row);
                    }
                    return rows;
                },
                isRowChecked(rowIndex) {
                    return this.rows[rowIndex].every(cell => cell && (cell.isNull || cell.checked));
                },
                isColumnChecked(colIndex) {
                    return this.rows.every(row => row[colIndex] && (row[colIndex].isNull || row[colIndex].checked));
                },
                toggleRow(rowIndex) {
                    const newState = !this.isRowChecked(rowIndex);
                    this.rows[rowIndex].forEach(cell => {
                        if (cell && !cell.isNull) cell.checked = newState;
                    });
                    this.updateTableValues();
                },
                toggleColumn(colIndex) {
                    const newState = !this.isColumnChecked(colIndex);
                    this.rows.forEach(row => {
                        if (row[colIndex] && !row[colIndex].isNull) row[colIndex].checked = newState;
                    });
                    this.updateTableValues();
                },

                // given time t, update the values in the html table with "data[t]"
                updateTableValues(time) {
                    if (!this.colors) {
                        return;
                    }
                    let pc = (100 / this.video.duration) * (time === undefined ? this.video.currentTime : time);
                    if (isNaN(pc)) pc = 0;
                    const index = Math.floor(pc * this.dygraph.numRows() / 100);
                    // slice(1) to remove the timestamp point that we do not need
                    const labels = this.dygraph.getLabels().slice(1);
                    const values = this.dygraph.rawData_[index].slice(1);
                    const checkedNew = this.currentFrameData ? this.currentFrameData.map(cell => cell.checked) : Array(
                        this.colors.length).fill(true);
                    this.currentFrameData = labels.map((label, idx) => ({
                        label,
                        value: values[idx],
                        color: this.colors[idx],
                        checked: checkedNew[idx],
                    }));
                    const shouldUpdateVisibility = !this.checked.every((value, index) => value === checkedNew[index]);
                    if (shouldUpdateVisibility) {
                        this.checked = checkedNew;
                        this.dygraph.setVisibility(this.checked);
                    }
                },

                //#endregion

                updateTimeQuery(time) {
                    let url = new URL(window.location.href);
                    let params = new URLSearchParams(url.search);
                    params.set("t", time);
                    url.search = params.toString();
                    window.history.replaceState({}, '', url.toString());
                },

                formatTime(time) {
                    var hours = Math.floor(time / 3600);
                    var minutes = Math.floor((time % 3600) / 60);
                    var seconds = Math.floor(time % 60);
                    return (hours > 0 ? hours + ':' : '') + (minutes < 10 ? '0' + minutes : minutes) + ':' + (seconds <
                        10 ?
                        '0' + seconds : seconds);
                },

                videoCanPlay() {
                    this.nVideoReadyToPlay += 1;
                    if(this.nVideoReadyToPlay == this.nVideos) {
                        // start autoplay all videos in sync
                        this.$refs.btnPlay.click();
                    }
                }
            };
        }
    </script>
</body>

</html><|MERGE_RESOLUTION|>--- conflicted
+++ resolved
@@ -98,11 +98,6 @@
         </div>
 
         <!-- Videos -->
-<<<<<<< HEAD
-        <div class="flex flex-wrap gap-x-2 gap-y-6">
-            {% for video_info in videos_info %}
-            <div x-show="!videoCodecError" class="max-w-96 relative">
-=======
         <div  class="max-w-32 relative text-sm mb-4 select-none"
             @click.outside="isVideosDropdownOpen = false">
             <div
@@ -131,7 +126,6 @@
         <div class="flex flex-wrap gap-x-2 gap-y-6">
             {% for video_info in videos_info %}
             <div x-show="!videoCodecError && videosKeysSelected.includes('{{ video_info.filename }}')" class="max-w-96 relative">
->>>>>>> eec6796c
                 <p class="absolute inset-x-0 -top-4 text-sm text-gray-300 bg-gray-800 px-2 rounded-t-xl truncate">{{ video_info.filename }}</p>
                 <video muted loop type="video/mp4" class="object-contain w-full h-full" @canplaythrough="videoCanPlay" @timeupdate="() => {
                     if (video.duration) {
@@ -281,12 +275,9 @@
                 nVideos: {{ videos_info | length }},
                 nVideoReadyToPlay: 0,
                 videoCodecError: false,
-<<<<<<< HEAD
-=======
                 isVideosDropdownOpen: false,
                 videosKeys: {{ videos_info | map(attribute='filename') | list | tojson }},
                 videosKeysSelected: [],
->>>>>>> eec6796c
                 columns: {{ columns | tojson }},
                 rowLabels: {{ columns | tojson }}.reduce((colA, colB) => colA.value.length > colB.value.length ? colA : colB).value,
 
