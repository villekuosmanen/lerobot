<!DOCTYPE html>
<html lang="en">

<head>
    <meta charset="UTF-8">
    <meta name="viewport" content="width=device-width, initial-scale=1.0">
    <!-- # TODO(rcadene, mishig25): store the js files locally -->
    <script src="https://cdnjs.cloudflare.com/ajax/libs/alpinejs/3.13.5/cdn.min.js" defer></script>
    <script src="https://cdn.jsdelivr.net/npm/dygraphs@2.2.1/dist/dygraph.min.js" type="text/javascript"></script>
    <script src="https://cdn.tailwindcss.com"></script>
    <title>{{ dataset_info.repo_id }} episode {{ episode_id }}</title>
</head>

<!-- Use [Alpin.js](https://alpinejs.dev), a lightweight and easy to learn JS framework -->
<!-- Use [tailwindcss](https://tailwindcss.com/), CSS classes for styling html -->
<!-- Use [dygraphs](https://dygraphs.com/), a lightweight JS charting library -->
<body class="flex flex-col md:flex-row h-screen max-h-screen bg-slate-950 text-gray-200" x-data="createAlpineData()" @keydown.window="(e) => {
    // Use the space bar to play and pause, instead of default action (e.g. scrolling)
    const { keyCode, key } = e;
    if (keyCode === 32 || key === ' ') {
        e.preventDefault();
        $refs.btnPause.classList.contains('hidden') ? $refs.btnPlay.click() : $refs.btnPause.click();
    }else if (key === 'ArrowDown' || key === 'ArrowUp'){
        const nextEpisodeId = key === 'ArrowDown' ? {{ episode_id }} + 1 : {{ episode_id }} - 1;
        const lowestEpisodeId = {{ episodes }}.at(0);
        const highestEpisodeId = {{ episodes }}.at(-1);
        if(nextEpisodeId >= lowestEpisodeId && nextEpisodeId <= highestEpisodeId){
            window.location.href = `./episode_${nextEpisodeId}`;
        }
    }
}">
    <!-- Sidebar -->
    <div x-ref="sidebar" class="bg-slate-900 p-5 break-words overflow-y-auto shrink-0 md:shrink md:w-60 md:max-h-screen">
        <a href="https://github.com/huggingface/lerobot" target="_blank" class="hidden md:block">
            <img src="https://github.com/huggingface/lerobot/raw/main/media/lerobot-logo-thumbnail.png">
        </a>
        <a href="https://huggingface.co/datasets/{{ dataset_info.repo_id }}" target="_blank">
            <h1 class="mb-4 text-xl font-semibold">{{ dataset_info.repo_id }}</h1>
        </a>

        <ul>
            <li>
                Number of samples/frames: {{ dataset_info.num_samples }}
            </li>
            <li>
                Number of episodes: {{ dataset_info.num_episodes }}
            </li>
            <li>
                Frames per second: {{ dataset_info.fps }}
            </li>
        </ul>

        <p>Episodes:</p>
        <!-- episodes menu for medium & large screens -->
        <ul class="ml-2 hidden md:block">
            {% for episode in episodes %}
            <li class="font-mono text-sm mt-0.5">
                <a href="episode_{{ episode }}" class="underline {% if episode_id == episode %}font-bold -ml-1{% endif %}">
                    Episode {{ episode }}
                </a>
            </li>
            {% endfor %}
        </ul>

        <!-- episodes menu for small screens -->
        <div class="flex overflow-x-auto md:hidden">
            {% for episode in episodes %}
            <p class="font-mono text-sm mt-0.5 border-r last:border-r-0 px-2 {% if episode_id == episode %}font-bold{% endif %}">
                <a href="episode_{{ episode }}" class="">
                    {{ episode }}
                </a>
            </p>
            {% endfor %}
        </div>

    </div>

    <!-- Toggle sidebar button -->
    <button class="flex items-center opacity-50 hover:opacity-100 mx-1 hidden md:block"
        @click="() => ($refs.sidebar.classList.toggle('hidden'))" title="Toggle sidebar">
        <div class="bg-slate-500 w-2 h-10 rounded-full"></div>
    </button>

    <!-- Content -->
    <div class="max-h-screen flex flex-col gap-4 overflow-y-auto md:flex-1">
        <h1 class="text-xl font-bold mt-4 font-mono">
            Episode {{ episode_id }}
        </h1>

        <!-- Error message -->
        <div class="font-medium text-orange-700 hidden" :class="{ 'hidden': !videoCodecError }">
            <p>Videos could NOT play because <a href="https://en.wikipedia.org/wiki/AV1" target="_blank" class="underline">AV1</a> decoding is not available on your browser.</p>
            <ul class="list-decimal list-inside">
                <li>If iPhone: <span class="italic">It is supported with A17 chip or higher.</span></li>
                <li>If Mac with Safari: <span class="italic">It is supported on most browsers except Safari with M1 chip or higher and on Safari with M3 chip or higher.</span></li>
                <li>Other: <span class="italic">Contact the maintainers on LeRobot discord channel:</span> <a href="https://discord.com/invite/s3KuuzsPFb" target="_blank" class="underline">https://discord.com/invite/s3KuuzsPFb</a></li>
            </ul>
        </div>

        <!-- Videos -->
        <div  class="max-w-32 relative text-sm mb-4 select-none"
            @click.outside="isVideosDropdownOpen = false">
            <div
                @click="isVideosDropdownOpen = !isVideosDropdownOpen"
                class="p-2 border border-slate-500 rounded flex justify-between items-center cursor-pointer"
            >
            <span class="truncate">filter videos</span>
            <div class="transition-transform" :class="{ 'rotate-180': isVideosDropdownOpen }">🔽</div>
            </div>
    
            <div x-show="isVideosDropdownOpen" 
                class="absolute mt-1 border border-slate-500 rounded shadow-lg z-10">
            <div>
                <template x-for="option in videosKeys" :key="option">
                <div
                    @click="videosKeysSelected = videosKeysSelected.includes(option) ? videosKeysSelected.filter(v => v !== option) : [...videosKeysSelected, option]"
                    class="p-2 cursor-pointer bg-slate-900"
                    :class="{ 'bg-slate-700': videosKeysSelected.includes(option) }"
                    x-text="option"
                ></div>
                </template>
            </div>
            </div>
        </div>

        <div class="flex flex-wrap gap-x-2 gap-y-6">
            {% for video_info in videos_info %}
            <div x-show="!videoCodecError && videosKeysSelected.includes('{{ video_info.filename }}')" class="max-w-96 relative">
                <p class="absolute inset-x-0 -top-4 text-sm text-gray-300 bg-gray-800 px-2 rounded-t-xl truncate">{{ video_info.filename }}</p>
                <video muted loop type="video/mp4" class="object-contain w-full h-full" @canplaythrough="videoCanPlay" @timeupdate="() => {
                    if (video.duration) {
                      const time = video.currentTime;
                      const pc = (100 / video.duration) * time;
                      $refs.slider.value = pc;
                      dygraphTime = time;
                      dygraphIndex = Math.floor(pc * dygraph.numRows() / 100);
                      dygraph.setSelection(dygraphIndex, undefined, true, true);

                      $refs.timer.textContent = formatTime(time) + ' / ' + formatTime(video.duration);

                      updateTimeQuery(time.toFixed(2));
                    }
                }" @ended="() => {
                    $refs.btnPlay.classList.remove('hidden');
                    $refs.btnPause.classList.add('hidden');
                }"
                    @loadedmetadata="() => ($refs.timer.textContent = formatTime(0) + ' / ' + formatTime(video.duration))">
                    <source src="{{ video_info.url }}">
                    Your browser does not support the video tag.
                </video>
            </div>
            {% endfor %}
        </div>

        <!-- Language instruction -->
        {% if videos_info[0].language_instruction %}
        <p class="font-medium mt-2">
            Language Instruction: <span class="italic">{{ videos_info[0].language_instruction }}</span>
        </p>
        {% endif %}

        <!-- Shortcuts info -->
        <div class="text-sm hidden md:block">
            Hotkeys: <span class="font-mono">Space</span> to pause/unpause, <span class="font-mono">Arrow Down</span> to go to next episode, <span class="font-mono">Arrow Up</span> to go to previous episode.
        </div>

        <!-- Controllers -->
        <div class="flex gap-1 text-3xl items-center">
            <button x-ref="btnPlay" class="-rotate-90" class="-rotate-90" title="Play. Toggle with Space" @click="() => {
                videos.forEach(video => video.play());
                $refs.btnPlay.classList.toggle('hidden');
                $refs.btnPause.classList.toggle('hidden');
            }">🔽</button>
            <button x-ref="btnPause" class="hidden" title="Pause. Toggle with Space" @click="() => {
                videos.forEach(video => video.pause());
                $refs.btnPlay.classList.toggle('hidden');
                $refs.btnPause.classList.toggle('hidden');
            }">⏸️</button>
            <button title="Jump backward 5 seconds"
                @click="() => (videos.forEach(video => (video.currentTime -= 5)))">⏪</button>
            <button title="Jump forward 5 seconds"
                @click="() => (videos.forEach(video => (video.currentTime += 5)))">⏩</button>
            <button title="Rewind from start"
                @click="() => (videos.forEach(video => (video.currentTime = 0.0)))">↩️</button>
            <input x-ref="slider" max="100" min="0" step="1" type="range" value="0" class="w-80 mx-2" @input="() => {
                const sliderValue = $refs.slider.value;
                videos.forEach(video => {
                    const time = (video.duration * sliderValue) / 100;
                    video.currentTime = time;
                });
            }" />
            <div x-ref="timer" class="font-mono text-sm border border-slate-500 rounded-lg px-1 py-0.5 shrink-0">0:00 /
                0:00
            </div>
        </div>

        <!-- Graph -->
        <div class="flex gap-2 mb-4 flex-wrap">
            <div>
                <div id="graph" @mouseleave="() => {
                    dygraph.setSelection(dygraphIndex, undefined, true, true);
                    dygraphTime = video.currentTime;
                }">
                </div>
                <p x-ref="graphTimer" class="font-mono ml-14 mt-4"
                    x-init="$watch('dygraphTime', value => ($refs.graphTimer.innerText = `Time: ${dygraphTime.toFixed(2)}s`))">
                    Time: 0.00s
                </p>
            </div>

            <table class="text-sm border-collapse border border-slate-700" x-show="currentFrameData">
                <thead>
                    <tr>
                        <th></th>
                        <template x-for="(_, colIndex) in Array.from({length: columns.length}, (_, index) => index)">
                            <th class="border border-slate-700">
                                <div class="flex gap-x-2 justify-between px-2">
                                    <input type="checkbox" :checked="isColumnChecked(colIndex)"
                                        @change="toggleColumn(colIndex)">
                                    <p x-text="`${columns[colIndex].key}`"></p>
                                </div>
                            </th>
                        </template>
                    </tr>
                </thead>
                <tbody>
                    <template x-for="(row, rowIndex) in rows">
                        <tr class="odd:bg-gray-800 even:bg-gray-900">
                            <td class="border border-slate-700">
                                <div class="flex gap-x-2 max-w-64 font-semibold px-1 break-all">
                                    <input type="checkbox" :checked="isRowChecked(rowIndex)"
                                        @change="toggleRow(rowIndex)">
                                    <p x-text="`${rowLabels[rowIndex]}`"></p>
                                </div>
                            </td>
                            <template x-for="(cell, colIndex) in row">
                                <td x-show="cell" class="border border-slate-700">
                                    <div class="flex gap-x-2 w-24 justify-between px-2" :class="{ 'hidden': cell.isNull }">
                                        <input type="checkbox" x-model="cell.checked" @change="updateTableValues()">
                                        <span x-text="`${!cell.isNull ? cell.value.toFixed(2) : null}`"
                                            :style="`color: ${cell.color}`"></span>
                                    </div>
                                </td>
                            </template>
                        </tr>
                    </template>
                </tbody>
            </table>

            <div id="labels" class="hidden">
            </div>
        </div>
    </div>

    <script>
        const parentOrigin = "https://huggingface.co";
        const searchParams = new URLSearchParams();
        searchParams.set("dataset", "{{ dataset_info.repo_id }}");
        searchParams.set("episode", "{{ episode_id }}");
		window.parent.postMessage({ queryString: searchParams.toString() }, parentOrigin);
    </script>

    <script>
        function createAlpineData() {
            return {
                // state
                dygraph: null,
                currentFrameData: null,
                checked: [],
                dygraphTime: 0.0,
                dygraphIndex: 0,
                videos: null,
                video: null,
                colors: null,
                nVideos: {{ videos_info | length }},
                nVideoReadyToPlay: 0,
                videoCodecError: false,
                isVideosDropdownOpen: false,
                videosKeys: {{ videos_info | map(attribute='filename') | list | tojson }},
                videosKeysSelected: [],
                columns: {{ columns | tojson }},
                rowLabels: {{ columns | tojson }}.reduce((colA, colB) => colA.value.length > colB.value.length ? colA : colB).value,

                // alpine initialization
                init() {
                    // check if videos can play
                    const dummyVideo = document.createElement('video');
                    const canPlayVideos = dummyVideo.canPlayType('video/mp4; codecs="av01.0.05M.08"'); // codec source: https://huggingface.co/blog/video-encoding#results
                    if(!canPlayVideos){
                        this.videoCodecError = true;
                    }
                    this.videosKeysSelected = this.videosKeys.map(opt => opt)

                    // process CSV data
                    const csvDataStr = {{ episode_data_csv_str|tojson|safe }};
                    // Create a Blob with the CSV data
                    const blob = new Blob([csvDataStr], { type: 'text/csv;charset=utf-8;' });
                    // Create a URL for the Blob
                    const csvUrl = URL.createObjectURL(blob);
<<<<<<< HEAD

                    // process CSV data
                    const csvDataStr = {{ episode_data_csv_str|tojson|safe }};
                    // Create a Blob with the CSV data
                    const blob = new Blob([csvDataStr], { type: 'text/csv;charset=utf-8;' });
                    // Create a URL for the Blob
                    const csvUrl = URL.createObjectURL(blob);
=======
>>>>>>> 4323bdce

                    // process CSV data
                    this.videos = document.querySelectorAll('video');
                    this.video = this.videos[0];
                    this.dygraph = new Dygraph(document.getElementById("graph"), csvUrl, {
                        pixelsPerPoint: 0.01,
                        legend: 'always',
                        labelsDiv: document.getElementById('labels'),
                        labelsKMB: true,
                        strokeWidth: 1.5,
                        pointClickCallback: (event, point) => {
                            this.dygraphTime = point.xval;
                            this.updateTableValues(this.dygraphTime);
                        },
                        highlightCallback: (event, x, points, row, seriesName) => {
                            this.dygraphTime = x;
                            this.updateTableValues(this.dygraphTime);
                        },
                        drawCallback: (dygraph, is_initial) => {
                            if (is_initial) {
                                // dygraph initialization
                                this.dygraph.setSelection(this.dygraphIndex, undefined, true, true);
                                this.colors = this.dygraph.getColors();
                                this.checked = Array(this.colors.length).fill(true);

                                const colors = [];
                                let lightness = 30; // const LIGHTNESS = [30, 65, 85]; // state_lightness, action_lightness, pred_action_lightness
                                for(const column of this.columns){
                                    const nValues = column.value.length;
                                    for (let hue = 0; hue < 360; hue += parseInt(360/nValues)) {
                                        const color = `hsl(${hue}, 100%, ${lightness}%)`;
                                        colors.push(color);
                                    }
                                    lightness += 35;
                                }

                                this.dygraph.updateOptions({ colors });
                                this.colors = colors;

                                this.updateTableValues();

                                let url = new URL(window.location.href);
                                let params = new URLSearchParams(url.search);
                                let time = params.get("t");
                                if(time){
                                    time = parseFloat(time);
                                    this.videos.forEach(video => (video.currentTime = time));
                                }
                            }
                        },
                    });
                },

                //#region Table Data

                // turn dygraph's 1D data (at a given time t) to 2D data that whose columns names are defined in this.columnNames.
                // 2d data view is used to create html table element.
                get rows() {
                    if (!this.currentFrameData) {
                        return [];
                    }
                    const rows = [];
                    const nRows = Math.max(...this.columns.map(column => column.value.length));
                    let rowIndex = 0;
                    while(rowIndex < nRows){
                        const row = [];
                        // number of states may NOT match number of actions. In this case, we null-pad the 2D array to make a fully rectangular 2d array
                        const nullCell = { isNull: true };
                        // row consists of [state value, action value]
                        let idx = rowIndex;
                        for(const column of this.columns){
                            const nColumn = column.value.length;
                            row.push(rowIndex < nColumn ? this.currentFrameData[idx] : nullCell);
                            idx += nColumn; // because this.currentFrameData = [state0, state1, ..., stateN, action0, action1, ..., actionN]
                        }
                        rowIndex += 1;
                        rows.push(row);
                    }
                    return rows;
                },
                isRowChecked(rowIndex) {
                    return this.rows[rowIndex].every(cell => cell && (cell.isNull || cell.checked));
                },
                isColumnChecked(colIndex) {
                    return this.rows.every(row => row[colIndex] && (row[colIndex].isNull || row[colIndex].checked));
                },
                toggleRow(rowIndex) {
                    const newState = !this.isRowChecked(rowIndex);
                    this.rows[rowIndex].forEach(cell => {
                        if (cell && !cell.isNull) cell.checked = newState;
                    });
                    this.updateTableValues();
                },
                toggleColumn(colIndex) {
                    const newState = !this.isColumnChecked(colIndex);
                    this.rows.forEach(row => {
                        if (row[colIndex] && !row[colIndex].isNull) row[colIndex].checked = newState;
                    });
                    this.updateTableValues();
                },

                // given time t, update the values in the html table with "data[t]"
                updateTableValues(time) {
                    if (!this.colors) {
                        return;
                    }
                    let pc = (100 / this.video.duration) * (time === undefined ? this.video.currentTime : time);
                    if (isNaN(pc)) pc = 0;
                    const index = Math.floor(pc * this.dygraph.numRows() / 100);
                    // slice(1) to remove the timestamp point that we do not need
                    const labels = this.dygraph.getLabels().slice(1);
                    const values = this.dygraph.rawData_[index].slice(1);
                    const checkedNew = this.currentFrameData ? this.currentFrameData.map(cell => cell.checked) : Array(
                        this.colors.length).fill(true);
                    this.currentFrameData = labels.map((label, idx) => ({
                        label,
                        value: values[idx],
                        color: this.colors[idx],
                        checked: checkedNew[idx],
                    }));
                    const shouldUpdateVisibility = !this.checked.every((value, index) => value === checkedNew[index]);
                    if (shouldUpdateVisibility) {
                        this.checked = checkedNew;
                        this.dygraph.setVisibility(this.checked);
                    }
                },

                //#endregion

                updateTimeQuery(time) {
                    let url = new URL(window.location.href);
                    let params = new URLSearchParams(url.search);
                    params.set("t", time);
                    url.search = params.toString();
                    window.history.replaceState({}, '', url.toString());
                },

                formatTime(time) {
                    var hours = Math.floor(time / 3600);
                    var minutes = Math.floor((time % 3600) / 60);
                    var seconds = Math.floor(time % 60);
                    return (hours > 0 ? hours + ':' : '') + (minutes < 10 ? '0' + minutes : minutes) + ':' + (seconds <
                        10 ?
                        '0' + seconds : seconds);
                },

                videoCanPlay() {
                    this.nVideoReadyToPlay += 1;
                    if(this.nVideoReadyToPlay == this.nVideos) {
                        // start autoplay all videos in sync
                        this.$refs.btnPlay.click();
                    }
                }
            };
        }
    </script>
</body>

</html><|MERGE_RESOLUTION|>--- conflicted
+++ resolved
@@ -297,16 +297,6 @@
                     const blob = new Blob([csvDataStr], { type: 'text/csv;charset=utf-8;' });
                     // Create a URL for the Blob
                     const csvUrl = URL.createObjectURL(blob);
-<<<<<<< HEAD
-
-                    // process CSV data
-                    const csvDataStr = {{ episode_data_csv_str|tojson|safe }};
-                    // Create a Blob with the CSV data
-                    const blob = new Blob([csvDataStr], { type: 'text/csv;charset=utf-8;' });
-                    // Create a URL for the Blob
-                    const csvUrl = URL.createObjectURL(blob);
-=======
->>>>>>> 4323bdce
 
                     // process CSV data
                     this.videos = document.querySelectorAll('video');
